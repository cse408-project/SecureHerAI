package com.secureherai.secureherai_api.config;

import com.secureherai.secureherai_api.security.ApiAuthenticationEntryPoint;
import com.secureherai.secureherai_api.security.JwtAuthFilter;
import com.secureherai.secureherai_api.security.OAuth2SuccessHandler;
import org.springframework.beans.factory.annotation.Autowired;
import org.springframework.context.annotation.Bean;
import org.springframework.context.annotation.Configuration;
import org.springframework.security.config.annotation.web.builders.HttpSecurity;
import org.springframework.security.config.annotation.web.configuration.EnableWebSecurity;
import org.springframework.security.config.http.SessionCreationPolicy;
import org.springframework.security.crypto.bcrypt.BCryptPasswordEncoder;
import org.springframework.security.crypto.password.PasswordEncoder;
import org.springframework.security.oauth2.client.web.AuthorizationRequestRepository;
import org.springframework.security.oauth2.client.web.HttpSessionOAuth2AuthorizationRequestRepository;
import org.springframework.security.oauth2.core.endpoint.OAuth2AuthorizationRequest;
import org.springframework.security.web.SecurityFilterChain;
import org.springframework.security.web.authentication.UsernamePasswordAuthenticationFilter;
import org.springframework.web.cors.CorsConfiguration;
import org.springframework.web.cors.CorsConfigurationSource;
import org.springframework.web.cors.UrlBasedCorsConfigurationSource;
<<<<<<< HEAD
=======

import java.util.Arrays;
>>>>>>> 3c64ea2e

@Configuration
@EnableWebSecurity
public class SecurityConfig {

    @Autowired
    private JwtAuthFilter jwtAuthFilter;

    @Autowired
    private OAuth2SuccessHandler oAuth2SuccessHandler;
    
    @Autowired
    private ApiAuthenticationEntryPoint apiAuthenticationEntryPoint;
    
    @Bean
    public CorsConfigurationSource corsConfigurationSource() {
        CorsConfiguration configuration = new CorsConfiguration();
        configuration.setAllowedOriginPatterns(Arrays.asList("*"));
        configuration.setAllowedMethods(Arrays.asList("GET", "POST", "PUT", "DELETE", "OPTIONS", "PATCH"));
        configuration.setAllowedHeaders(Arrays.asList("*"));
        configuration.setAllowCredentials(true);
        configuration.setExposedHeaders(Arrays.asList("Authorization", "Content-Type"));
        
        UrlBasedCorsConfigurationSource source = new UrlBasedCorsConfigurationSource();
        source.registerCorsConfiguration("/**", configuration);
        return source;
    }

    @Bean
    public SecurityFilterChain filterChain(HttpSecurity http) throws Exception {        
        http
            .csrf(csrf -> csrf.disable())
<<<<<<< HEAD
            .cors(cors -> cors.configurationSource(corsConfigurationSource()))
            .sessionManagement(session -> session.sessionCreationPolicy(SessionCreationPolicy.STATELESS))
            .authorizeHttpRequests(auth -> auth
                .requestMatchers("/api/isOk", "/api/health", "/api/auth/**", "/health", "/auth/**", "/api/responder/available", "/api/contacts/test", "/oauth2/**", "/login/oauth2/**").permitAll()
                .requestMatchers("/oauth-success.html", "/static/**").permitAll()
=======
            .cors(cors -> cors
                .configurationSource(corsConfigurationSource())
            )
            .sessionManagement(session -> session.sessionCreationPolicy(SessionCreationPolicy.STATELESS))
            .authorizeHttpRequests(auth -> auth
                .requestMatchers("/api/health", "/api/auth/**", "/health", "/auth/**", "/api/responder/available").permitAll()
                .requestMatchers("/oauth2/**", "/login/oauth2/**").permitAll()
>>>>>>> 3c64ea2e
                .anyRequest().authenticated()
            )            .oauth2Login(oauth2 -> oauth2
                .authorizationEndpoint(authorization -> authorization
                    .baseUri("/oauth2/authorize")
                    .authorizationRequestRepository(authorizationRequestRepository())
                )
                .redirectionEndpoint(redirection -> redirection
                    .baseUri("/login/oauth2/code/*")
                )
                .successHandler(oAuth2SuccessHandler)
            )
            .exceptionHandling(exceptions -> exceptions
                .authenticationEntryPoint(apiAuthenticationEntryPoint)
            )
            .addFilterBefore(jwtAuthFilter, UsernamePasswordAuthenticationFilter.class)
            .httpBasic(httpBasic -> httpBasic.disable())
            .formLogin(formLogin -> formLogin.disable());
        return http.build();
    }
    
    @Bean
    public AuthorizationRequestRepository<OAuth2AuthorizationRequest> authorizationRequestRepository() {
        return new HttpSessionOAuth2AuthorizationRequestRepository();
    }    @Bean
    public PasswordEncoder passwordEncoder() {
        return new BCryptPasswordEncoder();
    }
    
    @Bean
    public CorsConfigurationSource corsConfigurationSource() {
        CorsConfiguration configuration = new CorsConfiguration();
        configuration.addAllowedOriginPattern("*"); // Allow all origins
        configuration.addAllowedMethod("*"); // Allow all HTTP methods
        configuration.addAllowedHeader("*"); // Allow all headers
        configuration.setAllowCredentials(true); // Allow credentials
        
        UrlBasedCorsConfigurationSource source = new UrlBasedCorsConfigurationSource();
        source.registerCorsConfiguration("/**", configuration);
        return source;
    }
}<|MERGE_RESOLUTION|>--- conflicted
+++ resolved
@@ -19,11 +19,8 @@
 import org.springframework.web.cors.CorsConfiguration;
 import org.springframework.web.cors.CorsConfigurationSource;
 import org.springframework.web.cors.UrlBasedCorsConfigurationSource;
-<<<<<<< HEAD
-=======
 
 import java.util.Arrays;
->>>>>>> 3c64ea2e
 
 @Configuration
 @EnableWebSecurity
@@ -56,21 +53,13 @@
     public SecurityFilterChain filterChain(HttpSecurity http) throws Exception {        
         http
             .csrf(csrf -> csrf.disable())
-<<<<<<< HEAD
-            .cors(cors -> cors.configurationSource(corsConfigurationSource()))
-            .sessionManagement(session -> session.sessionCreationPolicy(SessionCreationPolicy.STATELESS))
-            .authorizeHttpRequests(auth -> auth
-                .requestMatchers("/api/isOk", "/api/health", "/api/auth/**", "/health", "/auth/**", "/api/responder/available", "/api/contacts/test", "/oauth2/**", "/login/oauth2/**").permitAll()
-                .requestMatchers("/oauth-success.html", "/static/**").permitAll()
-=======
             .cors(cors -> cors
                 .configurationSource(corsConfigurationSource())
             )
             .sessionManagement(session -> session.sessionCreationPolicy(SessionCreationPolicy.STATELESS))
             .authorizeHttpRequests(auth -> auth
-                .requestMatchers("/api/health", "/api/auth/**", "/health", "/auth/**", "/api/responder/available").permitAll()
+                .requestMatchers("/api/isOk", "/api/health", "/api/auth/**", "/health", "/auth/**", "/api/responder/available", "/api/contacts/test", "/oauth2/**", "/login/oauth2/**").permitAll()
                 .requestMatchers("/oauth2/**", "/login/oauth2/**").permitAll()
->>>>>>> 3c64ea2e
                 .anyRequest().authenticated()
             )            .oauth2Login(oauth2 -> oauth2
                 .authorizationEndpoint(authorization -> authorization
@@ -98,17 +87,4 @@
     public PasswordEncoder passwordEncoder() {
         return new BCryptPasswordEncoder();
     }
-    
-    @Bean
-    public CorsConfigurationSource corsConfigurationSource() {
-        CorsConfiguration configuration = new CorsConfiguration();
-        configuration.addAllowedOriginPattern("*"); // Allow all origins
-        configuration.addAllowedMethod("*"); // Allow all HTTP methods
-        configuration.addAllowedHeader("*"); // Allow all headers
-        configuration.setAllowCredentials(true); // Allow credentials
-        
-        UrlBasedCorsConfigurationSource source = new UrlBasedCorsConfigurationSource();
-        source.registerCorsConfiguration("/**", configuration);
-        return source;
-    }
-}+}
