package com.secureherai.secureherai_api.config;

import com.secureherai.secureherai_api.security.ApiAuthenticationEntryPoint;
import com.secureherai.secureherai_api.security.JwtAuthFilter;
import com.secureherai.secureherai_api.security.OAuth2SuccessHandler;
import org.springframework.beans.factory.annotation.Autowired;
import org.springframework.context.annotation.Bean;
import org.springframework.context.annotation.Configuration;
import org.springframework.security.config.annotation.web.builders.HttpSecurity;
import org.springframework.security.config.annotation.web.configuration.EnableWebSecurity;
import org.springframework.security.config.http.SessionCreationPolicy;
import org.springframework.security.crypto.bcrypt.BCryptPasswordEncoder;
import org.springframework.security.crypto.password.PasswordEncoder;
import org.springframework.security.oauth2.client.web.AuthorizationRequestRepository;
import org.springframework.security.oauth2.client.web.HttpSessionOAuth2AuthorizationRequestRepository;
import org.springframework.security.oauth2.core.endpoint.OAuth2AuthorizationRequest;
import org.springframework.security.web.SecurityFilterChain;
import org.springframework.security.web.authentication.UsernamePasswordAuthenticationFilter;
import org.springframework.web.cors.CorsConfiguration;
import org.springframework.web.cors.CorsConfigurationSource;
import org.springframework.web.cors.UrlBasedCorsConfigurationSource;

@Configuration
@EnableWebSecurity
public class SecurityConfig {

    @Autowired
    private JwtAuthFilter jwtAuthFilter;

    @Autowired
    private OAuth2SuccessHandler oAuth2SuccessHandler;
    
    @Autowired
    private ApiAuthenticationEntryPoint apiAuthenticationEntryPoint;
    
    @Bean
    public SecurityFilterChain filterChain(HttpSecurity http) throws Exception {        http
            .csrf(csrf -> csrf.disable())
            .cors(cors -> cors.configurationSource(corsConfigurationSource()))
            .sessionManagement(session -> session.sessionCreationPolicy(SessionCreationPolicy.STATELESS))
            .authorizeHttpRequests(auth -> auth
<<<<<<< HEAD
                .requestMatchers("/api/isOk", "/api/auth/**", "/health", "/auth/**", "/api/responder/available", "/oauth2/**", "/login/oauth2/**").permitAll()
=======
                .requestMatchers("/api/health", "/api/auth/**", "/health", "/auth/**", "/api/responder/available", "/api/contacts/test", "/oauth2/**", "/login/oauth2/**").permitAll()
>>>>>>> fbe642fa
                .requestMatchers("/oauth-success.html", "/static/**").permitAll()
                .anyRequest().authenticated()
            )            .oauth2Login(oauth2 -> oauth2
                .authorizationEndpoint(authorization -> authorization
                    .baseUri("/oauth2/authorize")
                    .authorizationRequestRepository(authorizationRequestRepository())
                )
                .redirectionEndpoint(redirection -> redirection
                    .baseUri("/oauth2/callback/*")
                )
                .successHandler(oAuth2SuccessHandler)
            )
            .exceptionHandling(exceptions -> exceptions
                .authenticationEntryPoint(apiAuthenticationEntryPoint)
            )
            .addFilterBefore(jwtAuthFilter, UsernamePasswordAuthenticationFilter.class)
            .httpBasic(httpBasic -> httpBasic.disable())
            .formLogin(formLogin -> formLogin.disable());
        return http.build();
    }
    
    @Bean
    public AuthorizationRequestRepository<OAuth2AuthorizationRequest> authorizationRequestRepository() {
        return new HttpSessionOAuth2AuthorizationRequestRepository();
    }    @Bean
    public PasswordEncoder passwordEncoder() {
        return new BCryptPasswordEncoder();
    }
    
    @Bean
    public CorsConfigurationSource corsConfigurationSource() {
        CorsConfiguration configuration = new CorsConfiguration();
        configuration.addAllowedOriginPattern("*"); // Allow all origins
        configuration.addAllowedMethod("*"); // Allow all HTTP methods
        configuration.addAllowedHeader("*"); // Allow all headers
        configuration.setAllowCredentials(true); // Allow credentials
        
        UrlBasedCorsConfigurationSource source = new UrlBasedCorsConfigurationSource();
        source.registerCorsConfiguration("/**", configuration);
        return source;
    }
}<|MERGE_RESOLUTION|>--- conflicted
+++ resolved
@@ -39,11 +39,7 @@
             .cors(cors -> cors.configurationSource(corsConfigurationSource()))
             .sessionManagement(session -> session.sessionCreationPolicy(SessionCreationPolicy.STATELESS))
             .authorizeHttpRequests(auth -> auth
-<<<<<<< HEAD
-                .requestMatchers("/api/isOk", "/api/auth/**", "/health", "/auth/**", "/api/responder/available", "/oauth2/**", "/login/oauth2/**").permitAll()
-=======
-                .requestMatchers("/api/health", "/api/auth/**", "/health", "/auth/**", "/api/responder/available", "/api/contacts/test", "/oauth2/**", "/login/oauth2/**").permitAll()
->>>>>>> fbe642fa
+                .requestMatchers("/api/isOk", "/api/health", "/api/auth/**", "/health", "/auth/**", "/api/responder/available", "/api/contacts/test", "/oauth2/**", "/login/oauth2/**").permitAll()
                 .requestMatchers("/oauth-success.html", "/static/**").permitAll()
                 .anyRequest().authenticated()
             )            .oauth2Login(oauth2 -> oauth2
