package com.secureherai.secureherai_api.dto.report;

import jakarta.validation.Valid;
import jakarta.validation.constraints.NotBlank;
import jakarta.validation.constraints.NotNull;
import jakarta.validation.constraints.Pattern;
import jakarta.validation.constraints.Size;
import java.math.BigDecimal;
import java.time.LocalDateTime;
import java.util.List;
import java.util.UUID;

public class ReportRequest {

    // Submit incident report request
    public static class SubmitReport {
        @NotBlank(message = "Incident type is required")
        @Pattern(regexp = "harassment|theft|assault|other", 
                 message = "Incident type must be one of: harassment, theft, assault, other")
        private String incidentType;
        
        @NotBlank(message = "Description is required")
        @Size(min = 10, max = 2000, message = "Description must be between 10 and 2000 characters")
        private String description;
        
        @Valid
        private Location location; // Optional - location can be null
        
        private String address;
        
        @NotNull(message = "Incident time is required")
        private LocalDateTime incidentTime;
        
        @NotBlank(message = "Visibility setting is required")
        @Pattern(regexp = "public|officials_only|private", 
                 message = "Visibility must be one of: public, officials_only, private")
        private String visibility;
        
        @NotNull(message = "Anonymous setting is required")
        private Boolean anonymous;
        
        private UUID alertId; // Optional - link to an existing alert
        
        private List<String> evidence; // Base64 encoded evidence files
        
        private String involvedParties; // JSON string
        
        public SubmitReport() {}
        
        // Getters and Setters
        public String getIncidentType() {
            return incidentType;
        }
        
        public void setIncidentType(String incidentType) {
            this.incidentType = incidentType;
        }
        
        public String getDescription() {
            return description;
        }
        
        public void setDescription(String description) {
            this.description = description;
        }
        
        public Location getLocation() {
            return location;
        }
        
        public void setLocation(Location location) {
            this.location = location;
        }
        
        public String getAddress() {
            return address;
        }
        
        public void setAddress(String address) {
            this.address = address;
        }
        
        public LocalDateTime getIncidentTime() {
            return incidentTime;
        }
        
        public void setIncidentTime(LocalDateTime incidentTime) {
            this.incidentTime = incidentTime;
        }
        
        public String getVisibility() {
            return visibility;
        }
        
        public void setVisibility(String visibility) {
            this.visibility = visibility;
        }
        
        public Boolean getAnonymous() {
            return anonymous;
        }
        
        public void setAnonymous(Boolean anonymous) {
            this.anonymous = anonymous;
        }
        
        public UUID getAlertId() {
            return alertId;
        }
        
        public void setAlertId(UUID alertId) {
            this.alertId = alertId;
        }
        
        public List<String> getEvidence() {
            return evidence;
        }
        
        public void setEvidence(List<String> evidence) {
            this.evidence = evidence;
        }
        
        public String getInvolvedParties() {
            return involvedParties;
        }
        
        public void setInvolvedParties(String involvedParties) {
            this.involvedParties = involvedParties;
        }
    }
    
    // Upload evidence request
    public static class UploadEvidence {
        @NotNull(message = "Report ID is required")
        private UUID reportId;
        
        @NotNull(message = "Evidence URLs are required")
        @Size(min = 1, message = "At least one evidence URL is required")
        private List<String> evidence; // URLs to evidence files
        
        private String description;
        
        public UploadEvidence() {}
        
        public UploadEvidence(UUID reportId, List<String> evidence) {
            this.reportId = reportId;
            this.evidence = evidence;
        }
        
        // Getters and Setters
        public UUID getReportId() {
            return reportId;
        }
        
        public void setReportId(UUID reportId) {
            this.reportId = reportId;
        }
        
        public List<String> getEvidence() {
            return evidence;
        }
        
        public void setEvidence(List<String> evidence) {
            this.evidence = evidence;
        }
        
        public String getDescription() {
            return description;
        }
        
        public void setDescription(String description) {
            this.description = description;
        }
    }
    
    // Delete evidence request
    public static class DeleteEvidence {
        @NotNull(message = "Report ID is required")
        private UUID reportId;
        
        @NotNull(message = "Evidence URL is required")
        @NotBlank(message = "Evidence URL cannot be blank")
        private String evidenceUrl;
        
        public DeleteEvidence() {}
        
        public DeleteEvidence(UUID reportId, String evidenceUrl) {
            this.reportId = reportId;
            this.evidenceUrl = evidenceUrl;
        }
        
        // Getters and Setters
        public UUID getReportId() {
            return reportId;
        }
        
        public void setReportId(UUID reportId) {
            this.reportId = reportId;
        }
        
        public String getEvidenceUrl() {
            return evidenceUrl;
        }
        
        public void setEvidenceUrl(String evidenceUrl) {
            this.evidenceUrl = evidenceUrl;
        }
    }

<<<<<<< HEAD
    public static class UserReportsByTime {
        @NotNull(message = "Start time is required")
        private LocalDateTime start;

        @NotNull(message = "End time is required")
        private LocalDateTime end;

        public UserReportsByTime() {
        }


        public UserReportsByTime(LocalDateTime start, LocalDateTime end) {
            this.start = start;
            this.end = end;
        }


        public LocalDateTime getStart() {
            return this.start;
        }

        public void setStart(LocalDateTime start) {
            this.start = start;
        }

        public LocalDateTime getEnd() {
            return this.end;
        }

        public void setEnd(LocalDateTime end) {
            this.end = end;
        }
    }
=======

>>>>>>> 794b8d38
    
    // Update report request (comprehensive update for all fields)
    public static class UpdateReport {
        @NotNull(message = "Report ID is required")
        private UUID reportId;
        
        @Size(min = 10, max = 2000, message = "Description must be between 10 and 2000 characters")
        private String description;
        
        @Valid
        private Location location;
        
        private String address;
        
        private LocalDateTime incidentTime;
        
        @Pattern(regexp = "public|officials_only|private", 
                 message = "Visibility must be one of: public, officials_only, private")
        private String visibility;
        
        private Boolean anonymous;
        
        private String actionTaken;
        
        private String involvedParties; // JSON string
        
        @Pattern(regexp = "submitted|under_review|resolved", 
                 message = "Status must be one of: submitted, under_review, resolved")
        private String status;
        
        public UpdateReport() {}
        
        // Getters and Setters
        public UUID getReportId() {
            return reportId;
        }
        
        public void setReportId(UUID reportId) {
            this.reportId = reportId;
        }
        
        public String getDescription() {
            return description;
        }
        
        public void setDescription(String description) {
            this.description = description;
        }
        
        public Location getLocation() {
            return location;
        }
        
        public void setLocation(Location location) {
            this.location = location;
        }
        
        public String getAddress() {
            return address;
        }
        
        public void setAddress(String address) {
            this.address = address;
        }
        
        public LocalDateTime getIncidentTime() {
            return incidentTime;
        }
        
        public void setIncidentTime(LocalDateTime incidentTime) {
            this.incidentTime = incidentTime;
        }
        
        public String getVisibility() {
            return visibility;
        }
        
        public void setVisibility(String visibility) {
            this.visibility = visibility;
        }
        
        public Boolean getAnonymous() {
            return anonymous;
        }
        
        public void setAnonymous(Boolean anonymous) {
            this.anonymous = anonymous;
        }
        
        public String getActionTaken() {
            return actionTaken;
        }
        
        public void setActionTaken(String actionTaken) {
            this.actionTaken = actionTaken;
        }
        
        public String getInvolvedParties() {
            return involvedParties;
        }
        
        public void setInvolvedParties(String involvedParties) {
            this.involvedParties = involvedParties;
        }
        
        public String getStatus() {
            return status;
        }
        
        public void setStatus(String status) {
            this.status = status;
        }
    }
    
    // Location inner class
    public static class Location {
        @NotNull(message = "Latitude is required")
        private BigDecimal latitude;
        
        @NotNull(message = "Longitude is required")
        private BigDecimal longitude;
        
        public Location() {}
        
        public Location(BigDecimal latitude, BigDecimal longitude) {
            this.latitude = latitude;
            this.longitude = longitude;
        }
        
        // Getters and Setters
        public BigDecimal getLatitude() {
            return latitude;
        }
        
        public void setLatitude(BigDecimal latitude) {
            this.latitude = latitude;
        }
        
        public BigDecimal getLongitude() {
            return longitude;
        }
        
        public void setLongitude(BigDecimal longitude) {
            this.longitude = longitude;
        }
    }
    
}<|MERGE_RESOLUTION|>--- conflicted
+++ resolved
@@ -207,7 +207,6 @@
         }
     }
 
-<<<<<<< HEAD
     public static class UserReportsByTime {
         @NotNull(message = "Start time is required")
         private LocalDateTime start;
@@ -241,9 +240,6 @@
             this.end = end;
         }
     }
-=======
-
->>>>>>> 794b8d38
     
     // Update report request (comprehensive update for all fields)
     public static class UpdateReport {
