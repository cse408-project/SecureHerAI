--- conflicted
+++ resolved
@@ -1,10 +1,10 @@
 ### SecureHerAI Authentication API Tests
 
 @baseUrl = http://localhost:8080/api
-@authToken = eyJhbGciOiJIUzI1NiJ9.eyJzdWIiOiJkZTU4ZTM0ZS0wODhjLTQzZjUtOGQwZi05OWEzOGEzNGJmMzMiLCJlbWFpbCI6ImFyaW1vdG9raWthMjAwNTAyNUBnbWFpbC5jb20iLCJyb2xlIjoiUkVTUE9OREVSIiwiaWF0IjoxNzQ5OTczOTA2LCJleHAiOjE3NTAwNjAzMDZ9.mGosTJ4SjoZGTfR5u1VBzd4OYEeIF6XnSHw6ofahtnI
+@authToken = eyJhbGciOiJIUzI1NiJ9.eyJzdWIiOiI0ODIwNDExZS03MmMwLTRlNmUtYTM2YS1iMmExOGY5YjRiZjQiLCJlbWFpbCI6IjIwMDUwMDlAdWdyYWQuY3NlLmJ1ZXQuYWMuYmQiLCJyb2xlIjoiVVNFUiIsImlhdCI6MTc0OTkxNzI5OSwiZXhwIjoxNzUwMDAzNjk5fQ.fRulT0w0DNiR8AdQ50dNV71Wyn5avFCDoLsGo_cTu9c
+
+### 1. Health Check
 GET {{baseUrl}}/health
-
-
 
 ### 2. Register User
 POST {{baseUrl}}/auth/register
@@ -89,9 +89,6 @@
   "responderType": "FIRE"
 }
 
-### 2.1 Note: After registration, accounts need to be verified by logging in at least once.
-###     Unverified accounts will be automatically deleted after 7 days.
-
 ### 4. Login User (Step 1: Request Login Code)
 ### This first step of the login process doesn't verify the account yet
 POST {{baseUrl}}/auth/login
@@ -121,8 +118,6 @@
   "loginCode": "884687"
 }
 
-
-
 ### 4.3. Verify Login Code - Expired Code (should fail)
 POST {{baseUrl}}/auth/verify-login-code
 Content-Type: application/json
@@ -196,7 +191,7 @@
   "newPassword": "newpassword123"
 }
 
-<<<<<<< HEAD
+
 ### 10. Get Google OAuth Login URL
 GET {{baseUrl}}/auth/google/login
 
@@ -211,25 +206,13 @@
 
 ### 14. Complete Profile after OAuth Login
 POST {{baseUrl}}/user/complete-profile
-=======
-
-
-
-
-
-
-
-
-
-
-
-
-
-
-
-
-
-
+Authorization: Bearer {{authToken}}
+Content-Type: application/json
+
+{
+  "phoneNumber": "+8801712345678",
+  "dateOfBirth": "1990-01-01"
+}
 
 ### === USER PROFILE ENDPOINTS (UNIFIED FOR USERS AND RESPONDERS) ===
 
@@ -301,16 +284,10 @@
 
 ### 13. Update Responder Status - Set to Busy (only works if user role is RESPONDER)
 PUT {{baseUrl}}/user/profile
->>>>>>> 7d2e75eb
-Authorization: Bearer {{authToken}}
-Content-Type: application/json
-
-{
-<<<<<<< HEAD
-  "phoneNumber": "+8801712345678",
-  "dateOfBirth": "1990-01-01"
-}
-=======
+Authorization: Bearer {{authToken}}
+Content-Type: application/json
+
+{
   "status": "BUSY"
 }
 
@@ -344,5 +321,4 @@
 }
 
 ### 17. Get Available Responders (public endpoint - still available from ResponderController)
-GET {{baseUrl}}/responder/available
->>>>>>> 7d2e75eb
+GET {{baseUrl}}/responder/available