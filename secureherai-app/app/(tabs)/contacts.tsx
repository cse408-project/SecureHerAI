--- conflicted
+++ resolved
@@ -19,14 +19,11 @@
   TrustedContact,
   CreateContactRequest,
 } from "../../types/contacts";
-<<<<<<< HEAD
 import type {
   UserContactData,
   GetAllUsersContactsResponse,
 } from "../../types/usersAndContacts";
-=======
 import NotificationModal from "../../components/NotificationModal";
->>>>>>> 745cd52f
 
 // Emergency contacts - these remain static
 const emergencyContacts = [
@@ -50,12 +47,9 @@
   const [isSubmitting, setIsSubmitting] = useState(false);
   const [selected, setSelected] = useState<string[]>([]);
   const [selectionMode, setSelectionMode] = useState(false);
-<<<<<<< HEAD
   const [isResponder, setIsResponder] = useState(false);
   const [allUsersAndContacts, setAllUsersAndContacts] = useState<UserContactData[]>([]);
-=======
   const [showNotifications, setShowNotifications] = useState(false);
->>>>>>> 745cd52f
 
   const [newContact, setNewContact] = useState<CreateContactRequest>({
     name: "",
@@ -388,89 +382,89 @@
   };
 
   return (
-<<<<<<< HEAD
-    <View className="flex-1 bg-[#FFE4D6] max-w-screen-md mx-auto w-full">
-      <Header
-        title="Emergency Contacts"
-        onNotificationPress={() => {}}
-        showNotificationDot={false}
-      />
-
-      {/* Add Contact Modal */}
-      <Modal
-        visible={showAddContact}
-        animationType="slide"
-        transparent={true}
-        onRequestClose={() => setShowAddContact(false)}
-      >
-        <View className="flex-1 bg-black/50 items-center justify-center p-4">
-          <ScrollView
-            contentContainerStyle={{ flexGrow: 1, justifyContent: "center" }}
-            keyboardShouldPersistTaps="handled"
-          >
-            <ContactForm
-              contact={newContact}
-              onContactChange={handleContactChange}
-              onSubmit={handleAddContact}
-              onCancel={handleFormCancel}
-              isSubmitting={isSubmitting}
-            />
-          </ScrollView>
-        </View>
-      </Modal>
-
-      {/* Edit Contact Modal */}
-      <Modal
-        visible={showEditContact}
-        animationType="slide"
-        transparent={true}
-        onRequestClose={() => setShowEditContact(false)}
-      >
-        <View className="flex-1 bg-black/50 items-center justify-center p-4">
-          <ScrollView
-            contentContainerStyle={{ flexGrow: 1, justifyContent: "center" }}
-            keyboardShouldPersistTaps="handled"
-          >
-            <ContactForm
-              isEdit={true}
-              contact={newContact}
-              onContactChange={handleContactChange}
-              onSubmit={handleEditContact}
-              onCancel={handleFormCancel}
-              isSubmitting={isSubmitting}
-            />
-          </ScrollView>
-        </View>
-      </Modal>
-
-      {/* Main Content */}
-      <ScrollView
-        className="flex-1 p-4"
-        contentContainerStyle={{ paddingBottom: 80 }}
-      >
-        {/* Emergency Services */}
-        <Text className="text-lg font-bold text-[#67082F] mb-4">
-          Emergency Services
-        </Text>
-        {emergencyContacts.map((contact, index) => (
-          <TouchableOpacity
-            key={index}
-            className="flex-row items-center bg-white p-4 rounded-lg mb-3 shadow-sm"
-            onPress={() => handleCall(contact.phone)}
-            activeOpacity={0.7}
-          >
-            <View className="w-10 h-10 bg-[#67082F]/10 rounded-full items-center justify-center mr-4">
-              <MaterialIcons name={contact.icon} size={24} color="#67082F" />
-            </View>
-            <View className="flex-1">
-              <Text className="font-semibold text-gray-800">
-                {contact.name}
-              </Text>
-              <Text className="text-gray-600">{contact.phone}</Text>
-            </View>
-            <MaterialIcons name="phone" size={24} color="#67082F" />
-          </TouchableOpacity>
-        ))}
+    <>
+      <View className="flex-1 bg-[#FFE4D6] max-w-screen-md mx-auto w-full">
+        <Header
+          title="Emergency Contacts"
+          onNotificationPress={() => setShowNotifications(true)}
+          showNotificationDot={false}
+        />
+
+        {/* Add Contact Modal */}
+        <Modal
+          visible={showAddContact}
+          animationType="slide"
+          transparent={true}
+          onRequestClose={() => setShowAddContact(false)}
+        >
+          <View className="flex-1 bg-black/50 items-center justify-center p-4">
+            <ScrollView
+              contentContainerStyle={{ flexGrow: 1, justifyContent: "center" }}
+              keyboardShouldPersistTaps="handled"
+            >
+              <ContactForm
+                contact={newContact}
+                onContactChange={handleContactChange}
+                onSubmit={handleAddContact}
+                onCancel={handleFormCancel}
+                isSubmitting={isSubmitting}
+              />
+            </ScrollView>
+          </View>
+        </Modal>
+
+        {/* Edit Contact Modal */}
+        <Modal
+          visible={showEditContact}
+          animationType="slide"
+          transparent={true}
+          onRequestClose={() => setShowEditContact(false)}
+        >
+          <View className="flex-1 bg-black/50 items-center justify-center p-4">
+            <ScrollView
+              contentContainerStyle={{ flexGrow: 1, justifyContent: "center" }}
+              keyboardShouldPersistTaps="handled"
+            >
+              <ContactForm
+                isEdit={true}
+                contact={newContact}
+                onContactChange={handleContactChange}
+                onSubmit={handleEditContact}
+                onCancel={handleFormCancel}
+                isSubmitting={isSubmitting}
+              />
+            </ScrollView>
+          </View>
+        </Modal>
+
+        {/* Main Content */}
+        <ScrollView
+          className="flex-1 p-4"
+          contentContainerStyle={{ paddingBottom: 80 }}
+        >
+          {/* Emergency Services */}
+          <Text className="text-lg font-bold text-[#67082F] mb-4">
+            Emergency Services
+          </Text>
+          {emergencyContacts.map((contact, index) => (
+            <TouchableOpacity
+              key={index}
+              className="flex-row items-center bg-white p-4 rounded-lg mb-3 shadow-sm"
+              onPress={() => handleCall(contact.phone)}
+              activeOpacity={0.7}
+            >
+              <View className="w-10 h-10 bg-[#67082F]/10 rounded-full items-center justify-center mr-4">
+                <MaterialIcons name={contact.icon} size={24} color="#67082F" />
+              </View>
+              <View className="flex-1">
+                <Text className="font-semibold text-gray-800">
+                  {contact.name}
+                </Text>
+                <Text className="text-gray-600">{contact.phone}</Text>
+              </View>
+              <MaterialIcons name="phone" size={24} color="#67082F" />
+            </TouchableOpacity>
+          ))}
 
         {/* Action Buttons Section - Hidden for Responders */}
         {!isResponder && (
@@ -530,38 +524,24 @@
                   );
                 }
               }}
-=======
-    <>
-      <View className="flex-1 bg-[#FFE4D6] max-w-screen-md mx-auto w-full">
-        <Header
-          title="Emergency Contacts"
-          onNotificationPress={() => setShowNotifications(true)}
-          showNotificationDot={false}
-        />
-
-        {/* Add Contact Modal */}
-        <Modal
-          visible={showAddContact}
-          animationType="slide"
-          transparent={true}
-          onRequestClose={() => setShowAddContact(false)}
-        >
-          <View className="flex-1 bg-black/50 items-center justify-center p-4">
-            <ScrollView
-              contentContainerStyle={{ flexGrow: 1, justifyContent: "center" }}
-              keyboardShouldPersistTaps="handled"
->>>>>>> 745cd52f
             >
-              <ContactForm
-                contact={newContact}
-                onContactChange={handleContactChange}
-                onSubmit={handleAddContact}
-                onCancel={handleFormCancel}
-                isSubmitting={isSubmitting}
+              <MaterialIcons
+                name={
+                  selected.length === trustedContacts.length
+                    ? "check-circle"
+                    : "radio-button-unchecked"
+                }
+                size={18}
+                color="#67082F"
+                style={{ marginRight: 8 }}
               />
-            </ScrollView>
+              <Text className="text-[#67082F] font-medium">
+                {selected.length === trustedContacts.length
+                  ? "Deselect All"
+                  : "Select All"}
+              </Text>
+            </TouchableOpacity>
           </View>
-<<<<<<< HEAD
         )}
 
         {/* Delete Button when contacts are selected - Hidden for Responders */}
@@ -704,177 +684,6 @@
         ) : (
           // User View: Display their own trusted contacts
           trustedContacts.length === 0 ? (
-=======
-        </Modal>
-
-        {/* Edit Contact Modal */}
-        <Modal
-          visible={showEditContact}
-          animationType="slide"
-          transparent={true}
-          onRequestClose={() => setShowEditContact(false)}
-        >
-          <View className="flex-1 bg-black/50 items-center justify-center p-4">
-            <ScrollView
-              contentContainerStyle={{ flexGrow: 1, justifyContent: "center" }}
-              keyboardShouldPersistTaps="handled"
-            >
-              <ContactForm
-                isEdit={true}
-                contact={newContact}
-                onContactChange={handleContactChange}
-                onSubmit={handleEditContact}
-                onCancel={handleFormCancel}
-                isSubmitting={isSubmitting}
-              />
-            </ScrollView>
-          </View>
-        </Modal>
-
-        {/* Main Content */}
-        <ScrollView
-          className="flex-1 p-4"
-          contentContainerStyle={{ paddingBottom: 80 }}
-        >
-          {/* Emergency Services */}
-          <Text className="text-lg font-bold text-[#67082F] mb-4">
-            Emergency Services
-          </Text>
-          {emergencyContacts.map((contact, index) => (
-            <TouchableOpacity
-              key={index}
-              className="flex-row items-center bg-white p-4 rounded-lg mb-3 shadow-sm"
-              onPress={() => handleCall(contact.phone)}
-              activeOpacity={0.7}
-            >
-              <View className="w-10 h-10 bg-[#67082F]/10 rounded-full items-center justify-center mr-4">
-                <MaterialIcons name={contact.icon} size={24} color="#67082F" />
-              </View>
-              <View className="flex-1">
-                <Text className="font-semibold text-gray-800">
-                  {contact.name}
-                </Text>
-                <Text className="text-gray-600">{contact.phone}</Text>
-              </View>
-              <MaterialIcons name="phone" size={24} color="#67082F" />
-            </TouchableOpacity>
-          ))}
-
-          {/* Action Buttons Section */}
-          <View className="flex-row justify-between items-center mb-6 mt-4">
-            {/* Add Contact Button */}
-            <TouchableOpacity
-              className="flex-1 mr-2 bg-[#67082F] rounded-lg py-3 px-4 flex-row items-center justify-center shadow-sm"
-              onPress={() => setShowAddContact(true)}
-            >
-              <MaterialIcons
-                name="add"
-                size={20}
-                color="white"
-                style={{ marginRight: 8 }}
-              />
-              <Text className="text-white font-semibold">Add Contact</Text>
-            </TouchableOpacity>
-
-            {/* Selection Mode Toggle */}
-            {trustedContacts.length > 0 && (
-              <TouchableOpacity
-                className="flex-1 ml-2 bg-white rounded-lg py-3 px-4 flex-row items-center justify-center shadow-sm border border-gray-200"
-                onPress={() => {
-                  if (selectionMode) {
-                    setSelectionMode(false);
-                    setSelected([]);
-                  } else {
-                    setSelectionMode(true);
-                  }
-                }}
-              >
-                <MaterialIcons
-                  name={selectionMode ? "close" : "checklist"}
-                  size={20}
-                  color="#67082F"
-                  style={{ marginRight: 8 }}
-                />
-                <Text className="text-[#67082F] font-semibold">
-                  {selectionMode ? "Cancel" : "Select"}
-                </Text>
-              </TouchableOpacity>
-            )}
-          </View>
-
-          {/* Select All Button when in selection mode */}
-          {selectionMode && trustedContacts.length > 0 && (
-            <View className="mb-4">
-              <TouchableOpacity
-                className="bg-[#67082F]/10 rounded-lg py-2 px-4 flex-row items-center justify-center border border-[#67082F]/20"
-                onPress={() => {
-                  if (selected.length === trustedContacts.length) {
-                    setSelected([]);
-                  } else {
-                    setSelected(
-                      trustedContacts.map((contact) => contact.contactId)
-                    );
-                  }
-                }}
-              >
-                <MaterialIcons
-                  name={
-                    selected.length === trustedContacts.length
-                      ? "check-circle"
-                      : "radio-button-unchecked"
-                  }
-                  size={18}
-                  color="#67082F"
-                  style={{ marginRight: 8 }}
-                />
-                <Text className="text-[#67082F] font-medium">
-                  {selected.length === trustedContacts.length
-                    ? "Deselect All"
-                    : "Select All"}
-                </Text>
-              </TouchableOpacity>
-            </View>
-          )}
-
-          {/* Delete Button when contacts are selected */}
-          {selected.length > 0 && (
-            <View className="mb-4">
-              <TouchableOpacity
-                className="bg-red-600 rounded-lg py-3 px-4 flex-row items-center justify-center shadow-sm"
-                onPress={handleDeleteContacts}
-                disabled={isSubmitting}
-              >
-                {isSubmitting ? (
-                  <ActivityIndicator color="white" size="small" />
-                ) : (
-                  <>
-                    <MaterialIcons
-                      name="delete"
-                      size={20}
-                      color="white"
-                      style={{ marginRight: 8 }}
-                    />
-                    <Text className="text-white font-semibold">
-                      Delete Selected ({selected.length})
-                    </Text>
-                  </>
-                )}
-              </TouchableOpacity>
-            </View>
-          )}
-
-          {/* Trusted Contacts */}
-          <Text className="text-lg font-bold text-[#67082F] mb-4">
-            Trusted Contacts
-          </Text>
-
-          {isLoading ? (
-            <View className="items-center py-8">
-              <ActivityIndicator size="large" color="#67082F" />
-              <Text className="text-gray-600 mt-2">Loading contacts...</Text>
-            </View>
-          ) : trustedContacts.length === 0 ? (
->>>>>>> 745cd52f
             <View className="bg-white p-6 rounded-lg shadow-sm items-center">
               <MaterialIcons name="contacts" size={48} color="#9CA3AF" />
               <Text className="text-gray-600 mt-2 text-center">
@@ -906,16 +715,11 @@
                     {contact.relationship}
                   </Text>
                   {contact.email && (
-<<<<<<< HEAD
                     <Text className="text-xs text-gray-500">{contact.email}</Text>
-=======
-                    <Text className="text-xs text-gray-500">
-                      {contact.email}
-                    </Text>
->>>>>>> 745cd52f
                   )}
                 </View>
 
+                
                 <View className="flex-row items-center space-x-2">
                   <TouchableOpacity
                     onPress={() => handleCall(contact.phone)}
@@ -930,8 +734,14 @@
                   >
                     <MaterialIcons name="edit" size={20} color="#67082F" />
                   </TouchableOpacity>
-
-                  {selectionMode && (
+                  <TouchableOpacity
+                    onPress={() => startEditContact(contact)}
+                    className="p-2"
+                  >
+                    <MaterialIcons name="edit" size={20} color="#67082F" />
+                  </TouchableOpacity>
+
+                {selectionMode && (
                     <View>
                       {selected.includes(contact.contactId) ? (
                         <MaterialIcons
@@ -951,20 +761,14 @@
                 </View>
               </TouchableOpacity>
             ))
-<<<<<<< HEAD
           )
         )}
       </ScrollView>
     </View>
-=======
-          )}
-        </ScrollView>
-      </View>
-      <NotificationModal
+    <NotificationModal
         visible={showNotifications}
         onClose={() => setShowNotifications(false)}
       />
     </>
->>>>>>> 745cd52f
   );
 }