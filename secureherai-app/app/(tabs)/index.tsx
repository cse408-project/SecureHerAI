--- conflicted
+++ resolved
@@ -1,398 +1,399 @@
-import { View, Animated, Easing, Text, TouchableOpacity } from "react-native";
-import React, { useEffect, useRef, useState } from "react";
-import { StatusBar } from "expo-status-bar";
-import { MaterialIcons } from "@expo/vector-icons";
-import { router } from "expo-router";
-import { useFocusEffect } from "@react-navigation/native";
-import AsyncStorage from "@react-native-async-storage/async-storage";
-import { useAlert } from "../../context/AlertContext";
-import { useNotifications } from "../../context/NotificationContext";
-import { useAuth } from "../../context/AuthContext";
-import Header from "../../components/Header";
-import QuickAction from "../../components/QuickAction";
-import NotificationModal from "../../components/NotificationModal";
-import SOSModalModern from "../../components/SOSModalModern";
-<<<<<<< HEAD
-import ReportModal from "../../components/ReportModal";
-import ResponderHomepage from "../../components/ResponderHomepage";
-=======
->>>>>>> 8adcbce1
-import { AlertResponse } from "../../types/sos";
-
-export default function Home() {
-  const pulseAnim = useRef(new Animated.Value(1)).current;
-  const [isPressed, setIsPressed] = useState(false);
-  const [sosTriggered, setSosTriggered] = useState(false);
-  const [pulseAnimation, setPulseAnimation] =
-    useState<Animated.CompositeAnimation | null>(null);
-  const pressTimer = useRef<ReturnType<typeof setTimeout> | undefined>(
-    undefined
-  );
-  const [showNotifications, setShowNotifications] = useState(false);
-  const { showAlert, showConfirmAlert } = useAlert();
-  const { refreshNotificationCount } = useNotifications();
-  const { user } = useAuth(); // Get user from auth context
-
-  // Added states for SOS flow
-  const [showSOSModal, setShowSOSModal] = useState(false);
-
-  // Responder detection
-  const [isResponder, setIsResponder] = useState(false);
-  const [isCheckingRole, setIsCheckingRole] = useState(true);
-
-  // Check if user is a responder
-  const checkUserRole = async () => {
-    try {
-      setIsCheckingRole(true);
-      
-      // First try to get role from auth context user
-      if (user?.role) {
-        const isResponderUser = user.role === "RESPONDER";
-        console.log("Home: User role from context:", user.role, "Is responder:", isResponderUser);
-        setIsResponder(isResponderUser);
-        setIsCheckingRole(false);
-        return;
-      }
-
-      // Fallback to AsyncStorage if auth context doesn't have user data yet
-      const userDataStr = await AsyncStorage.getItem("user_data");
-      if (userDataStr) {
-        const userData = JSON.parse(userDataStr);
-        console.log("Home: User data from storage:", userData);
-        // Check the role property (not roles array)
-        const userRole = userData.role;
-        const isResponderUser = userRole === "RESPONDER";
-        console.log("Home: User role from storage:", userRole, "Is responder:", isResponderUser);
-        setIsResponder(isResponderUser);
-      } else {
-        // No user data found, default to regular user
-        setIsResponder(false);
-      }
-    } catch (error) {
-      console.error("Error checking user role:", error);
-      setIsResponder(false);
-    } finally {
-      setIsCheckingRole(false);
-    }
-  };
-
-  // All useEffect hooks must be called before any conditional returns
-  useEffect(() => {
-    checkUserRole();
-  }, [user]); // Re-run when user changes
-
-  // Re-check user role when screen comes into focus
-  useFocusEffect(
-    React.useCallback(() => {
-      checkUserRole();
-    }, [user])
-  );
-
-  // Animation useEffect
-  useEffect(() => {
-    const anim = Animated.loop(
-      Animated.sequence([
-        Animated.timing(pulseAnim, {
-          toValue: 1.2,
-          duration: 1000,
-          easing: Easing.inOut(Easing.ease),
-          useNativeDriver: true,
-        }),
-        Animated.timing(pulseAnim, {
-          toValue: 1,
-          duration: 1000,
-          easing: Easing.inOut(Easing.ease),
-          useNativeDriver: true,
-        }),
-      ])
-    );
-    setPulseAnimation(anim);
-    anim.start();
-    return () => {
-      anim.stop();
-    };
-  }, [pulseAnim]);
-
-  // If still checking role, show loading
-  if (isCheckingRole) {
-    return (
-      <View className="flex-1 bg-[#FFE4D6] items-center justify-center">
-        <Text className="text-gray-600">Loading...</Text>
-      </View>
-    );
-  }
-
-  // If user is a responder, show responder homepage
-  if (isResponder) {
-    return <ResponderHomepage />;
-  }
-
-  const handlePressIn = () => {
-    if (pulseAnimation) pulseAnimation.stop();
-    setIsPressed(true);
-    pressTimer.current = setTimeout(() => {
-      triggerSOS();
-    }, 3000); // 3 seconds press
-  };
-
-  const handlePressOut = () => {
-    if (pressTimer.current) {
-      clearTimeout(pressTimer.current);
-    }
-    setIsPressed(false);
-    // Restart animation if SOS was not triggered
-    if (pulseAnimation) pulseAnimation.start();
-  };
-
-  const triggerSOS = async () => {
-    try {
-      setSosTriggered(true);
-      setIsPressed(false);
-
-      // Show SOS modal directly without confirmation
-      setShowSOSModal(true);
-    } catch (error) {
-      console.error("Error triggering SOS:", error);
-      showAlert(
-        "Error",
-        "Failed to send SOS alert. Please try again.",
-        "error"
-      );
-      setSosTriggered(false);
-      if (pulseAnimation) pulseAnimation.start();
-    }
-  };
-
-  // Handle successful SOS alert submission
-  const handleSOSSuccess = (response: AlertResponse) => {
-    setShowSOSModal(false);
-
-    // Refresh notifications since emergency notifications have been sent
-    refreshNotificationCount();
-
-    // Show confirmation and ask if user wants to submit a report
-    showConfirmAlert(
-      "SOS Alert Sent",
-      "Your SOS alert has been sent successfully. Would you like to provide more details by submitting an incident report?",
-      () => {
-        // Navigate directly to report submission with pre-populated data
-        const reportParams = new URLSearchParams({
-          autoFill: "true",
-          details: response.alertMessage || "Emergency SOS alert triggered",
-          location: `${response.latitude},${response.longitude}`,
-          address: response.address || "",
-          incidentType: "assault", // Default for SOS alerts, but allow editing
-          triggerMethod: response.triggerMethod || "",
-          alertId: response.alertId || "",
-          triggeredAt: response.triggeredAt || "",
-        });
-
-        // Add audio evidence if available
-        if (response.audioRecording) {
-          reportParams.append("evidence", response.audioRecording);
-          reportParams.append("sosAudio", "true"); // Mark as SOS audio to prevent deletion
-        }
-
-        // Navigate directly to report submission page
-        resetSOSState();
-        router.push(`/reports/submit?${reportParams.toString()}` as any);
-      },
-      () => {
-        // Reset SOS trigger state if user declines
-        resetSOSState();
-      },
-      "success"
-    );
-  };
-
-  // Reset SOS state after completion or cancellation
-  const resetSOSState = () => {
-    setSosTriggered(false);
-    if (pulseAnimation) pulseAnimation.start();
-  };
-
-  const handleQuickLocationShare = () => {
-    showAlert(
-      "Location Shared",
-      "Your current location has been shared with trusted contacts.",
-      "success"
-    );
-  };
-
-  const handleQuickAudioRecord = () => {
-    showAlert(
-      "Audio Recording",
-      "Audio recording feature will be available soon.",
-      "info"
-    );
-  };
-
-  const handleQuickEmergencyCall = () => {
-    showConfirmAlert(
-      "Emergency Call",
-      "This will dial emergency services (911). Continue?",
-      () => {
-        showAlert("Calling", "Dialing emergency services...", "info");
-      },
-      undefined,
-      "error"
-    );
-  };
-
-  const handleViewAlertHistory = () => {
-    router.push("/sos" as any);
-  };
-
-  return (
-    <View className="flex-1 bg-[#FFE4D6] max-w-screen-md mx-auto w-full">
-      <StatusBar style="light" />
-      <Header
-        title="SecureHer AI"
-        onNotificationPress={() => setShowNotifications(true)}
-        useRealNotificationCount={true}
-      />
-      <View className="flex-1 items-center justify-center p-6 pb-28">
-        <TouchableOpacity
-          onPressIn={handlePressIn}
-          onPressOut={handlePressOut}
-          activeOpacity={0.8}
-          disabled={sosTriggered}
-        >
-          <Animated.View
-            style={{
-              transform: [{ scale: pulseAnim }],
-            }}
-            className={`w-52 h-52 rounded-full items-center justify-center shadow-2xl mb-6 border-4 ${
-              isPressed
-                ? "bg-red-800 border-red-900"
-                : sosTriggered
-                ? "bg-green-600 border-green-700"
-                : "bg-red-700 border-red-800"
-            }`}
-          >
-            {/* Outer ring effect */}
-            <View className="absolute inset-2 rounded-full bg-white/5" />
-
-            {/* Inner button */}
-            <View
-              className={`w-44 h-44 rounded-full items-center justify-center ${
-                isPressed
-                  ? "bg-red-600"
-                  : sosTriggered
-                  ? "bg-green-500"
-                  : "bg-red-600"
-              }`}
-            >
-              {sosTriggered ? (
-                <View className="items-center">
-                  <MaterialIcons name="check-circle" size={72} color="white" />
-                  <Text className="text-white text-xl font-bold tracking-wider mt-2">
-                    SENT
-                  </Text>
-                </View>
-              ) : (
-                <View className="items-center">
-                  {/* Hand icon in black for better contrast */}
-                  <View className="w-20 h-20 rounded-full bg-white/20 items-center justify-center mb-2">
-                    <MaterialIcons name="back-hand" size={52} color="#000000" />
-                  </View>
-                  <Text className="text-white text-2xl font-bold tracking-wider">
-                    {isPressed ? "SENDING" : "SOS"}
-                  </Text>
-                  {!isPressed && (
-                    <Text className="text-white text-sm mt-1 opacity-90">
-                      Hold 3 seconds
-                    </Text>
-                  )}
-                </View>
-              )}
-            </View>
-          </Animated.View>
-        </TouchableOpacity>
-
-        <Text className="text-gray-700 text-center text-lg mb-4 px-4 font-medium">
-          {sosTriggered
-            ? "🎉 Emergency alert sent successfully!"
-            : isPressed
-            ? "⏳ Keep holding to send emergency alert..."
-            : "🚨 Press and hold the SOS button for immediate help"}
-        </Text>
-
-        {isPressed && (
-          <View className="mb-6 p-4 bg-gradient-to-r from-orange-100 to-red-100 rounded-xl w-full border-2 border-orange-300">
-            <Text className="text-orange-800 text-center font-bold text-lg">
-              ⚠️ Keep holding to trigger SOS alert...
-            </Text>
-            <Text className="text-orange-700 text-center text-sm mt-1">
-              Emergency services will be contacted
-            </Text>
-          </View>
-        )}
-
-        {sosTriggered && (
-          <View className="mb-6 p-4 bg-gradient-to-r from-green-100 to-emerald-100 rounded-xl w-full border-2 border-green-300">
-            <Text className="text-green-800 text-center font-bold text-lg">
-              ✅ Emergency Alert Sent Successfully!
-            </Text>
-            <Text className="text-green-700 text-center text-sm mt-1">
-              Trusted contacts and emergency services have been notified
-            </Text>
-          </View>
-        )}
-
-        <View className="w-full mt-8 px-4">
-          <View className="flex-row justify-around mb-4">
-            <QuickAction
-              icon="location-on"
-              label="Share Location"
-              onPress={handleQuickLocationShare}
-            />
-            <QuickAction
-              icon="record-voice-over"
-              label="Record Audio"
-              onPress={handleQuickAudioRecord}
-            />
-            <QuickAction
-              icon="phone"
-              label="Emergency Call"
-              onPress={handleQuickEmergencyCall}
-            />
-          </View>
-
-          <View className="flex-row justify-around">
-            <QuickAction
-              icon="description"
-              label="Report Incident"
-              onPress={() => router.push("/reports/submit" as any)}
-            />
-            <QuickAction
-              icon="history"
-              label="Alert History"
-              onPress={handleViewAlertHistory}
-            />
-            <QuickAction
-              icon="notifications"
-              label="Test Notifications"
-              onPress={() => router.push("/notification-test" as any)}
-            />
-          </View>
-        </View>
-      </View>
-
-      {/* SOS Modal for voice/text selection */}
-      <SOSModalModern
-        visible={showSOSModal}
-        onClose={() => {
-          setShowSOSModal(false);
-          resetSOSState();
-        }}
-        onSuccess={handleSOSSuccess}
-      />
-
-      <NotificationModal
-        visible={showNotifications}
-        onClose={() => setShowNotifications(false)}
-      />
-    </View>
-  );
-}
+import { View, Animated, Easing, Text, TouchableOpacity } from "react-native";
+import React, { useEffect, useRef, useState } from "react";
+import { StatusBar } from "expo-status-bar";
+import { MaterialIcons } from "@expo/vector-icons";
+import { router } from "expo-router";
+import { useFocusEffect } from "@react-navigation/native";
+import AsyncStorage from "@react-native-async-storage/async-storage";
+import { useAlert } from "../../context/AlertContext";
+import { useNotifications } from "../../context/NotificationContext";
+import { useAuth } from "../../context/AuthContext";
+import Header from "../../components/Header";
+import QuickAction from "../../components/QuickAction";
+import NotificationModal from "../../components/NotificationModal";
+import SOSModalModern from "../../components/SOSModalModern";
+import ReportModal from "../../components/ReportModal";
+import ResponderHomepage from "../../components/ResponderHomepage";
+import { AlertResponse } from "../../types/sos";
+
+export default function Home() {
+  const pulseAnim = useRef(new Animated.Value(1)).current;
+  const [isPressed, setIsPressed] = useState(false);
+  const [sosTriggered, setSosTriggered] = useState(false);
+  const [pulseAnimation, setPulseAnimation] =
+    useState<Animated.CompositeAnimation | null>(null);
+  const pressTimer = useRef<ReturnType<typeof setTimeout> | undefined>(
+    undefined
+  );
+  const [showNotifications, setShowNotifications] = useState(false);
+  const { showAlert, showConfirmAlert } = useAlert();
+  const { refreshNotificationCount } = useNotifications();
+  const { user } = useAuth(); // Get user from auth context
+
+  // Added states for SOS flow
+  const [showSOSModal, setShowSOSModal] = useState(false);
+  const [showReportModal, setShowReportModal] = useState(false);
+  const [alertResponse, setAlertResponse] = useState<AlertResponse | null>(
+    null
+  );
+
+  // Responder detection
+  const [isResponder, setIsResponder] = useState(false);
+  const [isCheckingRole, setIsCheckingRole] = useState(true);
+
+  // Check if user is a responder
+  const checkUserRole = async () => {
+    try {
+      setIsCheckingRole(true);
+      
+      // First try to get role from auth context user
+      if (user?.role) {
+        const isResponderUser = user.role === "RESPONDER";
+        console.log("Home: User role from context:", user.role, "Is responder:", isResponderUser);
+        setIsResponder(isResponderUser);
+        setIsCheckingRole(false);
+        return;
+      }
+
+      // Fallback to AsyncStorage if auth context doesn't have user data yet
+      const userDataStr = await AsyncStorage.getItem("user_data");
+      if (userDataStr) {
+        const userData = JSON.parse(userDataStr);
+        console.log("Home: User data from storage:", userData);
+        // Check the role property (not roles array)
+        const userRole = userData.role;
+        const isResponderUser = userRole === "RESPONDER";
+        console.log("Home: User role from storage:", userRole, "Is responder:", isResponderUser);
+        setIsResponder(isResponderUser);
+      } else {
+        // No user data found, default to regular user
+        setIsResponder(false);
+      }
+    } catch (error) {
+      console.error("Error checking user role:", error);
+      setIsResponder(false);
+    } finally {
+      setIsCheckingRole(false);
+    }
+  };
+
+  // All useEffect hooks must be called before any conditional returns
+  useEffect(() => {
+    checkUserRole();
+  }, [user]); // Re-run when user changes
+
+  // Re-check user role when screen comes into focus
+  useFocusEffect(
+    React.useCallback(() => {
+      checkUserRole();
+    }, [user])
+  );
+
+  // Animation useEffect
+  useEffect(() => {
+    const anim = Animated.loop(
+      Animated.sequence([
+        Animated.timing(pulseAnim, {
+          toValue: 1.2,
+          duration: 1000,
+          easing: Easing.inOut(Easing.ease),
+          useNativeDriver: true,
+        }),
+        Animated.timing(pulseAnim, {
+          toValue: 1,
+          duration: 1000,
+          easing: Easing.inOut(Easing.ease),
+          useNativeDriver: true,
+        }),
+      ])
+    );
+    setPulseAnimation(anim);
+    anim.start();
+    return () => {
+      anim.stop();
+    };
+  }, [pulseAnim]);
+
+  // If still checking role, show loading
+  if (isCheckingRole) {
+    return (
+      <View className="flex-1 bg-[#FFE4D6] items-center justify-center">
+        <Text className="text-gray-600">Loading...</Text>
+      </View>
+    );
+  }
+
+  // If user is a responder, show responder homepage
+  if (isResponder) {
+    return <ResponderHomepage />;
+  }
+
+  const handlePressIn = () => {
+    if (pulseAnimation) pulseAnimation.stop();
+    setIsPressed(true);
+    pressTimer.current = setTimeout(() => {
+      triggerSOS();
+    }, 3000); // 3 seconds press
+  };
+
+  const handlePressOut = () => {
+    if (pressTimer.current) {
+      clearTimeout(pressTimer.current);
+    }
+    setIsPressed(false);
+    // Restart animation if SOS was not triggered
+    if (pulseAnimation) pulseAnimation.start();
+  };
+
+  const triggerSOS = async () => {
+    try {
+      setSosTriggered(true);
+      setIsPressed(false);
+
+      // Show SOS modal directly without confirmation
+      setShowSOSModal(true);
+    } catch (error) {
+      console.error("Error triggering SOS:", error);
+      showAlert(
+        "Error",
+        "Failed to send SOS alert. Please try again.",
+        "error"
+      );
+      setSosTriggered(false);
+      if (pulseAnimation) pulseAnimation.start();
+    }
+  };
+
+  // Handle successful SOS alert submission
+  const handleSOSSuccess = (response: AlertResponse) => {
+    setShowSOSModal(false);
+
+    // Refresh notifications since emergency notifications have been sent
+    refreshNotificationCount();
+
+    // Show confirmation and ask if user wants to submit a report
+    showConfirmAlert(
+      "SOS Alert Sent",
+      "Your SOS alert has been sent successfully. Would you like to provide more details by submitting an incident report?",
+      () => {
+        // Navigate directly to report submission with pre-populated data
+        const reportParams = new URLSearchParams({
+          autoFill: "true",
+          details: response.alertMessage || "Emergency SOS alert triggered",
+          location: `${response.latitude},${response.longitude}`,
+          address: response.address || "",
+          incidentType: "assault", // Default for SOS alerts, but allow editing
+          triggerMethod: response.triggerMethod || "",
+          alertId: response.alertId || "",
+          triggeredAt: response.triggeredAt || "",
+        });
+
+        // Add audio evidence if available
+        if (response.audioRecording) {
+          reportParams.append("evidence", response.audioRecording);
+          reportParams.append("sosAudio", "true"); // Mark as SOS audio to prevent deletion
+        }
+
+        // Navigate directly to report submission page
+        resetSOSState();
+        router.push(`/reports/submit?${reportParams.toString()}` as any);
+      },
+      () => {
+        // Reset SOS trigger state if user declines
+        resetSOSState();
+      },
+      "success"
+    );
+  };
+
+  // Reset SOS state after completion or cancellation
+  const resetSOSState = () => {
+    setSosTriggered(false);
+    if (pulseAnimation) pulseAnimation.start();
+  };
+
+  const handleQuickLocationShare = () => {
+    showAlert(
+      "Location Shared",
+      "Your current location has been shared with trusted contacts.",
+      "success"
+    );
+  };
+
+  const handleQuickAudioRecord = () => {
+    showAlert(
+      "Audio Recording",
+      "Audio recording feature will be available soon.",
+      "info"
+    );
+  };
+
+  const handleQuickEmergencyCall = () => {
+    showConfirmAlert(
+      "Emergency Call",
+      "This will dial emergency services (911). Continue?",
+      () => {
+        showAlert("Calling", "Dialing emergency services...", "info");
+      },
+      undefined,
+      "error"
+    );
+  };
+
+  const handleViewAlertHistory = () => {
+    router.push("/sos" as any);
+  };
+
+  return (
+    <View className="flex-1 bg-[#FFE4D6] max-w-screen-md mx-auto w-full">
+      <StatusBar style="light" />
+      <Header
+        title="SecureHer AI"
+        onNotificationPress={() => setShowNotifications(true)}
+        useRealNotificationCount={true}
+      />
+      <View className="flex-1 items-center justify-center p-6 pb-28">
+        <TouchableOpacity
+          onPressIn={handlePressIn}
+          onPressOut={handlePressOut}
+          activeOpacity={0.8}
+          disabled={sosTriggered}
+        >
+          <Animated.View
+            style={{
+              transform: [{ scale: pulseAnim }],
+            }}
+            className={`w-52 h-52 rounded-full items-center justify-center shadow-2xl mb-6 border-4 ${
+              isPressed
+                ? "bg-red-800 border-red-900"
+                : sosTriggered
+                ? "bg-green-600 border-green-700"
+                : "bg-red-700 border-red-800"
+            }`}
+          >
+            {/* Outer ring effect */}
+            <View className="absolute inset-2 rounded-full bg-white/5" />
+
+            {/* Inner button */}
+            <View
+              className={`w-44 h-44 rounded-full items-center justify-center ${
+                isPressed
+                  ? "bg-red-600"
+                  : sosTriggered
+                  ? "bg-green-500"
+                  : "bg-red-600"
+              }`}
+            >
+              {sosTriggered ? (
+                <View className="items-center">
+                  <MaterialIcons name="check-circle" size={72} color="white" />
+                  <Text className="text-white text-xl font-bold tracking-wider mt-2">
+                    SENT
+                  </Text>
+                </View>
+              ) : (
+                <View className="items-center">
+                  {/* Hand icon in black for better contrast */}
+                  <View className="w-20 h-20 rounded-full bg-white/20 items-center justify-center mb-2">
+                    <MaterialIcons name="back-hand" size={52} color="#000000" />
+                  </View>
+                  <Text className="text-white text-2xl font-bold tracking-wider">
+                    {isPressed ? "SENDING" : "SOS"}
+                  </Text>
+                  {!isPressed && (
+                    <Text className="text-white text-sm mt-1 opacity-90">
+                      Hold 3 seconds
+                    </Text>
+                  )}
+                </View>
+              )}
+            </View>
+          </Animated.View>
+        </TouchableOpacity>
+
+        <Text className="text-gray-700 text-center text-lg mb-4 px-4 font-medium">
+          {sosTriggered
+            ? "🎉 Emergency alert sent successfully!"
+            : isPressed
+            ? "⏳ Keep holding to send emergency alert..."
+            : "🚨 Press and hold the SOS button for immediate help"}
+        </Text>
+
+        {isPressed && (
+          <View className="mb-6 p-4 bg-gradient-to-r from-orange-100 to-red-100 rounded-xl w-full border-2 border-orange-300">
+            <Text className="text-orange-800 text-center font-bold text-lg">
+              ⚠️ Keep holding to trigger SOS alert...
+            </Text>
+            <Text className="text-orange-700 text-center text-sm mt-1">
+              Emergency services will be contacted
+            </Text>
+          </View>
+        )}
+
+        {sosTriggered && (
+          <View className="mb-6 p-4 bg-gradient-to-r from-green-100 to-emerald-100 rounded-xl w-full border-2 border-green-300">
+            <Text className="text-green-800 text-center font-bold text-lg">
+              ✅ Emergency Alert Sent Successfully!
+            </Text>
+            <Text className="text-green-700 text-center text-sm mt-1">
+              Trusted contacts and emergency services have been notified
+            </Text>
+          </View>
+        )}
+
+        <View className="w-full mt-8 px-4">
+          <View className="flex-row justify-around mb-4">
+            <QuickAction
+              icon="location-on"
+              label="Share Location"
+              onPress={handleQuickLocationShare}
+            />
+            <QuickAction
+              icon="record-voice-over"
+              label="Record Audio"
+              onPress={handleQuickAudioRecord}
+            />
+            <QuickAction
+              icon="phone"
+              label="Emergency Call"
+              onPress={handleQuickEmergencyCall}
+            />
+          </View>
+
+          <View className="flex-row justify-around">
+            <QuickAction
+              icon="description"
+              label="Report Incident"
+              onPress={() => router.push("/reports/submit" as any)}
+            />
+            <QuickAction
+              icon="history"
+              label="Alert History"
+              onPress={handleViewAlertHistory}
+            />
+            <QuickAction
+              icon="notifications"
+              label="Test Notifications"
+              onPress={() => router.push("/notification-test" as any)}
+            />
+          </View>
+        </View>
+      </View>
+
+      {/* SOS Modal for voice/text selection */}
+      <SOSModalModern
+        visible={showSOSModal}
+        onClose={() => {
+          setShowSOSModal(false);
+          resetSOSState();
+        }}
+        onSuccess={handleSOSSuccess}
+      />
+
+      <NotificationModal
+        visible={showNotifications}
+        onClose={() => setShowNotifications(false)}
+      />
+    </View>
+  );
+}