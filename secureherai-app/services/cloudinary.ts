--- conflicted
+++ resolved
@@ -1,4 +1,3 @@
-<<<<<<< HEAD
 import * as ImagePicker from 'expo-image-picker';
 import CryptoJS from 'crypto-js';
 import { Platform } from 'react-native';
@@ -29,815 +28,6 @@
     this.uploadPreset = process.env.EXPO_PUBLIC_CLOUDINARY_UPLOAD_PRESET || '';
     this.apiKey = process.env.EXPO_PUBLIC_CLOUDINARY_API_KEY || '';
     this.apiSecret = process.env.EXPO_PUBLIC_CLOUDINARY_API_SECRET || '';
-
-    if (!this.cloudName || !this.uploadPreset) {
-      console.error('Cloudinary configuration is missing. Please check your environment variables.');
-    }
-  }
-
-  /**
-   * Request camera permissions
-   */
-  async requestCameraPermissions(): Promise<boolean> {
-    try {
-      const { status } = await ImagePicker.requestCameraPermissionsAsync();
-      return status === 'granted';
-    } catch (error) {
-      console.error('Error requesting camera permissions:', error);
-      return false;
-    }
-  }
-
-  /**
-   * Request media library permissions
-   */
-  async requestMediaLibraryPermissions(): Promise<boolean> {
-    try {
-      const { status } = await ImagePicker.requestMediaLibraryPermissionsAsync();
-      return status === 'granted';
-    } catch (error) {
-      console.error('Error requesting media library permissions:', error);
-      return false;
-    }
-  }
-
-  /**
-   * Pick an image from the device gallery
-   */
-  async pickImageFromGallery(): Promise<ImagePicker.ImagePickerResult | null> {
-    try {
-      const hasPermission = await this.requestMediaLibraryPermissions();
-      if (!hasPermission) {
-        throw new Error('Media library permission denied');
-      }
-
-      const result = await ImagePicker.launchImageLibraryAsync({
-        mediaTypes: ImagePicker.MediaTypeOptions.Images,
-        allowsEditing: true,
-        aspect: [1, 1], // Square aspect ratio for profile pictures
-        quality: 0.8,
-        base64: false,
-      });
-
-      return result;
-    } catch (error) {
-      console.error('Error picking image from gallery:', error);
-      return null;
-    }
-  }
-
-  /**
-   * Take a photo with the camera
-   */
-  async takePhotoWithCamera(): Promise<ImagePicker.ImagePickerResult | null> {
-    try {
-      const hasPermission = await this.requestCameraPermissions();
-      if (!hasPermission) {
-        throw new Error('Camera permission denied');
-      }
-
-      const result = await ImagePicker.launchCameraAsync({
-        allowsEditing: true,
-        aspect: [1, 1], // Square aspect ratio for profile pictures
-        quality: 0.8,
-        base64: false,
-      });
-
-      return result;
-    } catch (error) {
-      console.error('Error taking photo with camera:', error);
-      return null;
-    }
-  }
-
-  /**
-   * Upload an image to Cloudinary
-   */
-  async uploadImage(imageUri: string, folder: string = 'profile_pictures'): Promise<CloudinaryResponse> {
-    return this.uploadFile(imageUri, folder, 'image');
-  }
-
-  /**
-   * Upload evidence for reports - handles images, videos, and audio files
-   */
-  async uploadEvidence(fileUri: string): Promise<CloudinaryResponse> {
-    // Determine file type and appropriate resource type
-    const isVideo = this.isVideoFile(fileUri);
-    const isAudio = this.isAudioFile(fileUri);
-    
-    // Cloudinary typically handles audio files under 'video' resource type
-    // unless your account specifically supports 'audio' resource type
-    const resourceType = (isVideo || isAudio) ? 'video' : 'image';
-    
-    return this.uploadFile(fileUri, 'report_evidence', resourceType);
-  }
-
-  /**
-   * Check if the file is a video based on URI or extension
-   */
-  private isVideoFile(uri: string): boolean {
-    const lowerUri = uri.toLowerCase();
-    return lowerUri.includes('video') || 
-           lowerUri.includes('.mp4') || 
-           lowerUri.includes('.mov') || 
-           lowerUri.includes('.avi') || 
-           lowerUri.includes('.webm') ||
-           lowerUri.includes('.flv') ||
-           lowerUri.includes('.wmv');
-  }
-
-  /**
-   * Check if the file is an audio file based on URI or extension
-   */
-  private isAudioFile(uri: string): boolean {
-    const lowerUri = uri.toLowerCase();
-    return lowerUri.includes('audio') || 
-           lowerUri.includes('.mp3') || 
-           lowerUri.includes('.wav') || 
-           lowerUri.includes('.flac') || 
-           lowerUri.includes('.aac') || 
-           lowerUri.includes('.ogg') || 
-           lowerUri.includes('.m4a');
-  }
-
-  /**
-   * Generic file upload method that handles both images and videos
-   */
-  async uploadFile(fileUri: string, folder: string = 'profile_pictures', resourceType: 'image' | 'video' = 'image'): Promise<CloudinaryResponse> {
-    try {
-      if (!this.cloudName || !this.uploadPreset) {
-        return {
-          success: false,
-          error: 'Cloudinary configuration is missing'
-        };
-      }
-
-      // Validate file URI
-      if (!fileUri || typeof fileUri !== 'string') {
-        throw new Error('Invalid file URI provided');
-      }
-
-      console.log(`🎬 Uploading ${resourceType} to Cloudinary:`, fileUri.substring(0, 100));
-
-      // Create FormData for the upload
-      const formData = new FormData();
-      
-      // Check if we're running on web or mobile
-      const isWeb = typeof window !== 'undefined' && typeof window.navigator !== 'undefined';
-      
-      if (isWeb) {
-        try {
-          // For web, convert URI to blob first
-          const response = await fetch(fileUri);
-          if (!response.ok) {
-            throw new Error(`Failed to fetch file: ${response.status}`);
-          }
-          const blob = await response.blob();
-          
-          console.log('Blob info:', {
-            type: blob.type,
-            size: blob.size,
-            resourceType: resourceType
-          });
-          
-          // Determine file extension and MIME type from blob or fallback
-          let fileExtension = resourceType === 'video' ? 'mp4' : 'jpg';
-          let mimeType = resourceType === 'video' ? 'video/mp4' : 'image/jpeg';
-          
-          if (blob.type) {
-            if (blob.type.includes('png')) {
-              fileExtension = 'png';
-              mimeType = 'image/png';
-            } else if (blob.type.includes('gif')) {
-              fileExtension = 'gif';
-              mimeType = 'image/gif';
-            } else if (blob.type.includes('webp')) {
-              fileExtension = 'webp';
-              mimeType = 'image/webp';
-            } else if (blob.type.includes('video/mp4')) {
-              fileExtension = 'mp4';
-              mimeType = 'video/mp4';
-            } else if (blob.type.includes('video/mov')) {
-              fileExtension = 'mov';
-              mimeType = 'video/mov';
-            } else if (blob.type.includes('audio/mpeg') || blob.type.includes('audio/mp3')) {
-              fileExtension = 'mp3';
-              mimeType = 'audio/mpeg';
-            } else if (blob.type.includes('audio/wav')) {
-              fileExtension = 'wav';
-              mimeType = 'audio/wav';
-            } else if (blob.type.includes('audio/aac')) {
-              fileExtension = 'aac';
-              mimeType = 'audio/aac';
-            } else if (blob.type.includes('audio/ogg')) {
-              fileExtension = 'ogg';
-              mimeType = 'audio/ogg';
-            } else if (blob.type.includes('audio/flac')) {
-              fileExtension = 'flac';
-              mimeType = 'audio/flac';
-            } else if (blob.type.includes('audio/m4a') || blob.type.includes('audio/mp4')) {
-              fileExtension = 'm4a';
-              mimeType = 'audio/mp4';
-            } else if (blob.type.includes('video')) {
-              fileExtension = 'mp4';
-              mimeType = 'video/mp4';
-            } else if (blob.type.includes('audio')) {
-              fileExtension = 'mp3';
-              mimeType = 'audio/mpeg';
-            }
-          } else {
-            // If no MIME type, try to infer from URI
-            const uriExtension = fileUri.split('.').pop()?.toLowerCase();
-            if (uriExtension) {
-              fileExtension = uriExtension;
-              if (['mp4', 'mov', 'avi', 'webm'].includes(uriExtension)) {
-                mimeType = `video/${uriExtension === 'mov' ? 'mov' : 'mp4'}`;
-              } else if (['mp3', 'wav', 'aac', 'ogg', 'flac', 'm4a'].includes(uriExtension)) {
-                mimeType = uriExtension === 'mp3' ? 'audio/mpeg' : 
-                          uriExtension === 'wav' ? 'audio/wav' :
-                          uriExtension === 'aac' ? 'audio/aac' :
-                          uriExtension === 'ogg' ? 'audio/ogg' :
-                          uriExtension === 'flac' ? 'audio/flac' :
-                          uriExtension === 'm4a' ? 'audio/mp4' : 'audio/mpeg';
-              } else if (['png', 'gif', 'webp', 'jpg', 'jpeg'].includes(uriExtension)) {
-                mimeType = `image/${uriExtension === 'jpg' ? 'jpeg' : uriExtension}`;
-              }
-            }
-          }
-          
-          const fileName = `${folder}_${Date.now()}.${fileExtension}`;
-          
-          // Create a new blob with correct MIME type if needed
-          let finalBlob = blob;
-          if (!blob.type || (!blob.type.startsWith('image/') && !blob.type.startsWith('video/') && !blob.type.startsWith('audio/'))) {
-            console.log('Creating new blob with correct MIME type:', mimeType);
-            finalBlob = new Blob([blob], { type: mimeType });
-          }
-          
-          formData.append('file', finalBlob, fileName);
-        } catch (blobError) {
-          console.error('Failed to create blob from URI:', blobError);
-          throw new Error('Failed to process file');
-        }
-      } else {
-        // For mobile (React Native)
-        const fileExtension = fileUri.split('.').pop()?.toLowerCase() || 
-                             (resourceType === 'video' ? 'mp4' : 'jpg');
-        
-        // Determine MIME type based on extension
-        let mimeType = 'image/jpeg'; // default
-        if (resourceType === 'video') {
-          if (['mp3', 'wav', 'aac', 'ogg', 'flac', 'm4a'].includes(fileExtension)) {
-            // Audio files
-            mimeType = fileExtension === 'mp3' ? 'audio/mpeg' : 
-                      fileExtension === 'wav' ? 'audio/wav' :
-                      fileExtension === 'aac' ? 'audio/aac' :
-                      fileExtension === 'ogg' ? 'audio/ogg' :
-                      fileExtension === 'flac' ? 'audio/flac' :
-                      fileExtension === 'm4a' ? 'audio/mp4' : 'audio/mpeg';
-          } else {
-            // Video files
-            mimeType = 'video/mp4';
-          }
-        } else if (fileExtension === 'png') {
-          mimeType = 'image/png';
-        } else if (fileExtension === 'gif') {
-          mimeType = 'image/gif';
-        } else if (fileExtension === 'webp') {
-          mimeType = 'image/webp';
-        }
-        
-        const fileName = `${folder}_${Date.now()}.${fileExtension}`;
-        
-        formData.append('file', {
-          uri: fileUri,
-          type: mimeType,
-          name: fileName,
-        } as any);
-      }
-
-      // Add upload parameters
-      formData.append('upload_preset', this.uploadPreset);
-      
-      // Add resource type for videos
-      if (resourceType === 'video') {
-        formData.append('resource_type', 'video');
-      }
-      
-      // Optional parameters - only add folder if it's different from default
-      if (folder && folder !== 'profile_pictures') {
-        formData.append('folder', folder);
-      }
-
-      // Choose the correct upload URL based on resource type
-      const uploadUrl = `https://api.cloudinary.com/v1_1/${this.cloudName}/${resourceType}/upload`;
-      
-      console.log('Uploading to Cloudinary:', {
-        url: uploadUrl,
-        cloudName: this.cloudName,
-        uploadPreset: this.uploadPreset,
-        folder: folder,
-        resourceType: resourceType
-      });
-      
-      const response = await fetch(uploadUrl, {
-        method: 'POST',
-        body: formData,
-      });
-
-      if (!response.ok) {
-        const errorText = await response.text();
-        console.error('Cloudinary upload failed:', {
-          status: response.status,
-          statusText: response.statusText,
-          errorText: errorText,
-          resourceType: resourceType
-        });
-        
-        let errorData;
-        try {
-          errorData = JSON.parse(errorText);
-        } catch (e) {
-          throw new Error(`HTTP error! status: ${response.status}, response: ${errorText}`);
-        }
-        
-        throw new Error(errorData.error?.message || `HTTP error! status: ${response.status}`);
-      }
-
-      const result = await response.json();
-      console.log(`✅ ${resourceType} uploaded successfully:`, result.secure_url);
-
-      return {
-        success: true,
-        url: result.secure_url
-      };
-
-    } catch (error) {
-      console.error(`❌ Cloudinary ${resourceType} upload error:`, error);
-      
-      // For videos, don't try image fallback
-      if (resourceType === 'video') {
-        return {
-          success: false,
-          error: error instanceof Error ? error.message : 'Video upload failed'
-        };
-      }
-      
-      // Try simple upload as fallback for images only
-      console.log('Trying simple upload as fallback...');
-      const fallbackResult = await this.uploadImageSimple(fileUri);
-      if (fallbackResult.success) {
-        return fallbackResult;
-      }
-      
-      return {
-        success: false,
-        error: error instanceof Error ? error.message : 'Unknown error occurred'
-      };
-    }
-  }
-
-  /**
-   * Simple upload method with minimal configuration (fallback)
-   */
-  async uploadImageSimple(imageUri: string): Promise<CloudinaryResponse> {
-    try {
-      if (!this.cloudName || !this.uploadPreset) {
-        return {
-          success: false,
-          error: 'Cloudinary configuration is missing'
-        };
-      }
-
-      console.log('Simple upload attempt for:', imageUri.substring(0, 100));
-
-      const formData = new FormData();
-      
-      // Check if we're running on web or mobile
-      const isWeb = typeof window !== 'undefined';
-      
-      if (isWeb) {
-        const response = await fetch(imageUri);
-        const blob = await response.blob();
-        formData.append('file', blob);
-      } else {
-        formData.append('file', {
-          uri: imageUri,
-          type: 'image/jpeg',
-          name: 'upload.jpg',
-        } as any);
-      }
-
-      formData.append('upload_preset', this.uploadPreset);
-
-      const uploadUrl = `https://api.cloudinary.com/v1_1/${this.cloudName}/image/upload`;
-      
-      const response = await fetch(uploadUrl, {
-        method: 'POST',
-        body: formData,
-      });
-
-      const result = await response.json();
-      
-      if (!response.ok) {
-        console.error('Simple upload failed:', result);
-        throw new Error(result.error?.message || 'Upload failed');
-      }
-
-      return {
-        success: true,
-        url: result.secure_url
-      };
-
-    } catch (error) {
-      console.error('Simple upload error:', error);
-      return {
-        success: false,
-        error: error instanceof Error ? error.message : 'Upload failed'
-      };
-    }
-  }
-
-  /**
-   * Upload profile picture - convenient method that handles the entire flow
-   */
-  async uploadProfilePicture(imageUri: string): Promise<CloudinaryResponse> {
-    return this.uploadImage(imageUri, 'profile_pictures');
-  }
-
-  /**
-   * Upload profile picture with picker - convenient method that handles the entire flow
-   */
-  async uploadProfilePictureWithPicker(source: 'camera' | 'gallery'): Promise<CloudinaryResponse> {
-    try {
-      let result: ImagePicker.ImagePickerResult | null = null;
-
-      if (source === 'camera') {
-        result = await this.takePhotoWithCamera();
-      } else {
-        result = await this.pickImageFromGallery();
-      }
-
-      if (!result || result.canceled || !result.assets || result.assets.length === 0) {
-        return {
-          success: false,
-          error: 'Image selection was cancelled'
-        };
-      }
-
-      const imageUri = result.assets[0].uri;
-      return await this.uploadProfilePicture(imageUri);
-    } catch (error) {
-      console.error('Profile picture upload error:', error);
-      return {
-        success: false,
-        error: error instanceof Error ? error.message : 'Unknown error occurred'
-      };
-    }
-  }
-
-
-
-  /**
-   * Pick multiple images from gallery for evidence
-   */
-  async pickMultipleImagesFromGallery(): Promise<ImagePicker.ImagePickerResult | null> {
-    try {
-      const hasPermission = await this.requestMediaLibraryPermissions();
-      if (!hasPermission) {
-        throw new Error('Media library permission denied');
-      }
-
-      const result = await ImagePicker.launchImageLibraryAsync({
-        // @ts-ignore - MediaTypeOptions will be deprecated, but still works for now
-        mediaTypes: ImagePicker.MediaTypeOptions.All, // Allow images and videos
-        allowsMultipleSelection: true,
-        allowsEditing: false, // Disable editing for multiple selection
-        quality: 0.8,
-        base64: false,
-      });
-
-      return result;
-    } catch (error) {
-      console.error('Error picking multiple images from gallery:', error);
-      return null;
-    }
-  }
-
-  /**
-   * Take photo with camera for evidence
-   */
-  async takeEvidencePhotoWithCamera(): Promise<ImagePicker.ImagePickerResult | null> {
-    try {
-      const hasPermission = await this.requestCameraPermissions();
-      if (!hasPermission) {
-        throw new Error('Camera permission denied');
-      }
-
-      const result = await ImagePicker.launchCameraAsync({
-        // @ts-ignore - MediaTypeOptions will be deprecated, but still works for now
-        mediaTypes: ImagePicker.MediaTypeOptions.All, // Allow photos and videos
-        allowsEditing: false, // Keep original for evidence
-        quality: 0.8,
-        base64: false,
-      });
-
-      return result;
-    } catch (error) {
-      console.error('Error taking evidence photo with camera:', error);
-      return null;
-    }
-  }
-
-  /**
-   * Upload multiple evidence files
-   */
-  async uploadMultipleEvidence(imageUris: string[]): Promise<CloudinaryResponse[]> {
-    const uploadPromises = imageUris.map(uri => this.uploadEvidence(uri));
-    return Promise.all(uploadPromises);
-  }
-
-  /**
-   * Extract public ID from Cloudinary URL
-   */
-  private extractPublicIdFromUrl(cloudinaryUrl: string): { publicId: string; resourceType: string } | null {
-    try {
-      // Example URL: https://res.cloudinary.com/cloudname/image/upload/v1234567890/folder/filename.jpg
-      // Or: https://res.cloudinary.com/cloudname/video/upload/v1234567890/folder/filename.mp4
-      
-      const url = new URL(cloudinaryUrl);
-      const pathParts = url.pathname.split('/');
-      
-      // Find cloudname, resource type, and upload type
-      const cloudNameIndex = pathParts.findIndex(part => part === this.cloudName);
-      if (cloudNameIndex === -1) return null;
-      
-      const resourceType = pathParts[cloudNameIndex + 1]; // 'image', 'video', etc.
-      const uploadType = pathParts[cloudNameIndex + 2]; // 'upload'
-      
-      if (uploadType !== 'upload') return null;
-      
-      // Everything after upload/ is the public ID (including version and folder)
-      const publicIdParts = pathParts.slice(cloudNameIndex + 3);
-      
-      // Remove version if present (starts with 'v' followed by numbers)
-      if (publicIdParts.length > 0 && /^v\d+$/.test(publicIdParts[0])) {
-        publicIdParts.shift();
-      }
-      
-      // Join the remaining parts and remove file extension
-      let publicId = publicIdParts.join('/');
-      
-      // Remove file extension
-      const lastDotIndex = publicId.lastIndexOf('.');
-      if (lastDotIndex > publicId.lastIndexOf('/')) {
-        publicId = publicId.substring(0, lastDotIndex);
-      }
-      
-      return { publicId, resourceType };
-    } catch (error) {
-      console.error('Error extracting public ID from URL:', error);
-      return null;
-    }
-  }
-
-  /**
-   * Generate signature for Cloudinary API requests
-   */  private generateSignature(params: Record<string, any>, apiSecret: string): string {
-    try {
-      // For deletion, we need to include the parameters we're sending in the request
-      // Based on the example and error logs, we need public_id and timestamp
-      const sortedParams = Object.keys(params)
-        .filter(key => key !== 'file' && key !== 'api_key' && key !== 'resource_type' && key !== 'cloud_name')
-        .sort()
-        .map(key => `${key}=${params[key]}`)
-        .join('&');
-
-      // Add API secret directly to the parameter string (no separator)
-      const stringToSign = sortedParams + apiSecret;
-
-      console.log('🔐 String to sign:', stringToSign);
-      console.log('🔐 String to sign length:', stringToSign.length);
-
-      // Generate SHA-1 hash - try multiple methods for React Native compatibility
-      let signature = '';
-
-      // Method 1: Standard crypto-js with explicit hex
-      try {
-        const hash = CryptoJS.SHA1(stringToSign);
-        signature = hash.toString(CryptoJS.enc.Hex);
-        console.log('🔐 Method 1 signature:', signature, 'length:', signature.length);
-      } catch (e) {
-        console.warn('Method 1 failed:', e);
-      }
-
-      // Method 2: Standard crypto-js with default toString
-      if (!signature || signature.length !== 40) {
-        try {
-          signature = CryptoJS.SHA1(stringToSign).toString();
-          console.log('🔐 Method 2 signature:', signature, 'length:', signature.length);
-        } catch (e) {
-          console.warn('Method 2 failed:', e);
-        }
-      }
-
-      // Method 3: Alternative crypto library if available
-      if (!signature || signature.length !== 40) {
-        try {
-          if (alternateCrypto && alternateCrypto.SHA1) {
-            signature = alternateCrypto.SHA1(stringToSign).toString();
-            console.log('🔐 Method 3 signature:', signature, 'length:', signature.length);
-          }
-        } catch (e) {
-          console.warn('Method 3 failed:', e);
-        }
-      }
-
-      console.log('🔐 Generated signature:', signature);
-      console.log('🔐 Signature length:', signature.length);
-      
-      // Ensure we have a proper 40-character hex string
-      if (signature.length !== 40) {
-        console.error('❌ Invalid signature length! Expected 40, got:', signature.length);
-        console.error('❌ Signature:', signature);
-        // Fallback: try with toString()
-        const fallbackSignature = CryptoJS.SHA1(stringToSign).toString();
-        console.log('� Fallback signature:', fallbackSignature);
-        return fallbackSignature;
-      }
-      
-      return signature;
-    } catch (error) {
-      console.error('❌ Error generating signature:', error);
-      // Fallback to a simple hash for debugging
-      const fallbackSignature = CryptoJS.SHA1('test').toString();
-      console.log('🔄 Fallback test signature:', fallbackSignature);
-      throw error;
-    }
-  }
-
-  /**
-   * Delete a file from Cloudinary using the file URL
-   */
-  async deleteFileByUrl(cloudinaryUrl: string): Promise<CloudinaryResponse> {
-    try {
-      if (!this.cloudName || !this.apiKey) {
-        return {
-          success: false,
-          error: 'Cloudinary configuration is missing for deletion operations'
-        };
-      }
-
-      if (!this.apiSecret) {
-        return {
-          success: false,
-          error: 'Cloudinary API secret is missing - required for deletion operations'
-        };
-      }
-
-      console.log('🗑️ Attempting to delete file from Cloudinary:', cloudinaryUrl);
-      console.log('🔑 Using API Key:', this.apiKey.substring(0, 8) + '...');
-      console.log('🔐 API Secret available:', this.apiSecret ? 'Yes' : 'No');
-      console.log('🔐 API Secret length:', this.apiSecret?.length || 0);
-
-      // Extract public ID and resource type from URL
-      const extracted = this.extractPublicIdFromUrl(cloudinaryUrl);
-      if (!extracted) {
-        return {
-          success: false,
-          error: 'Could not extract public ID from Cloudinary URL'
-        };
-      }
-
-      const { publicId, resourceType } = extracted;
-      console.log('🔍 Extracted public ID:', publicId, 'Resource type:', resourceType);
-
-      // For client-side deletion, we'll use the unsigned delete approach
-      // Note: This requires your Cloudinary account to allow unsigned deletes for the resource type
-      
-      const timestamp = Math.floor(Date.now() / 1000);
-      const params = {
-        public_id: publicId,
-        timestamp: timestamp,
-        api_key: this.apiKey
-      };
-
-      console.log('📋 Deletion parameters:', {
-        public_id: publicId,
-        timestamp: timestamp,
-        api_key: this.apiKey.substring(0, 8) + '...'
-      });
-
-      // Note: For security reasons, actual signature generation should be done on the backend
-      // This is a simplified approach for demonstration
-      const signature = this.generateSignature(params, this.apiSecret || '');
-
-      const formData = new FormData();
-      formData.append('public_id', publicId);
-      formData.append('timestamp', timestamp.toString());
-      formData.append('api_key', this.apiKey);
-      formData.append('signature', signature);
-
-      const deleteUrl = `https://api.cloudinary.com/v1_1/${this.cloudName}/${resourceType}/destroy`;
-      console.log('🌐 Delete URL:', deleteUrl);
-
-      const response = await fetch(deleteUrl, {
-        method: 'POST',
-        body: formData,
-      });
-
-      const result = await response.json();
-      
-      if (!response.ok) {
-        console.error('❌ Cloudinary deletion failed:', result);
-        return {
-          success: false,
-          error: result.error?.message || 'Failed to delete file from Cloudinary'
-        };
-      }
-
-      if (result.result === 'ok') {
-        console.log('✅ File deleted successfully from Cloudinary:', publicId);
-        return {
-          success: true
-        };
-      } else {
-        console.warn('⚠️ Cloudinary deletion result:', result.result);
-        return {
-          success: false,
-          error: `Deletion failed: ${result.result}`
-        };
-      }
-
-    } catch (error) {
-      console.error('❌ Error deleting file from Cloudinary:', error);
-      return {
-        success: false,
-        error: error instanceof Error ? error.message : 'Unknown error occurred during deletion'
-      };
-    }
-  }
-
-  /**
-   * Delete an image from Cloudinary (deprecated - use deleteFileByUrl instead)
-   */
-  async deleteImage(publicId: string): Promise<CloudinaryResponse> {
-    console.warn('deleteImage is deprecated. Use deleteFileByUrl instead.');
-    
-    // For backward compatibility, construct a URL and use the new method
-    const imageUrl = `https://res.cloudinary.com/${this.cloudName}/image/upload/${publicId}`;
-    return this.deleteFileByUrl(imageUrl);
-  }
-
-  /**
-   * Generate transformation URL for different image sizes
-   */
-  generateImageUrl(publicId: string, transformation?: string): string {
-    if (!this.cloudName) {
-      return '';
-    }
-
-    const baseUrl = `https://res.cloudinary.com/${this.cloudName}/image/upload/`;
-    const transformationPart = transformation ? `${transformation}/` : '';
-    
-    return `${baseUrl}${transformationPart}${publicId}`;
-  }
-
-  /**
-   * Generate common profile picture transformations
-   */
-  getProfilePictureUrl(publicId: string, size: 'small' | 'medium' | 'large' = 'medium'): string {
-    const transformations = {
-      small: 'w_100,h_100,c_fill,g_face,f_auto,q_auto',
-      medium: 'w_200,h_200,c_fill,g_face,f_auto,q_auto',
-      large: 'w_400,h_400,c_fill,g_face,f_auto,q_auto'
-    };
-
-    return this.generateImageUrl(publicId, transformations[size]);
-  }
-}
-
-// Create and export a singleton instance
-const cloudinaryService = new CloudinaryService();
-export default cloudinaryService;
-=======
-import * as ImagePicker from "expo-image-picker";
-
-interface CloudinaryResponse {
-  success: boolean;
-  url?: string;
-  error?: string;
-}
-
-class CloudinaryService {
-  private cloudName: string;
-  private uploadPreset: string;
-  private apiKey: string;
-
-  constructor() {
-    this.cloudName = process.env.EXPO_PUBLIC_CLOUDINARY_CLOUD_NAME || "";
-    this.uploadPreset = process.env.EXPO_PUBLIC_CLOUDINARY_UPLOAD_PRESET || "";
-    this.apiKey = process.env.EXPO_PUBLIC_CLOUDINARY_API_KEY || "";
 
     if (!this.cloudName || !this.uploadPreset) {
       console.error(
@@ -1478,17 +668,235 @@
   }
 
   /**
-   * Delete an image from Cloudinary (requires authentication)
-   * Note: For production, this should be implemented on the backend for security
+   * Extract public ID from Cloudinary URL
+   */
+  private extractPublicIdFromUrl(cloudinaryUrl: string): { publicId: string; resourceType: string } | null {
+    try {
+      // Example URL: https://res.cloudinary.com/cloudname/image/upload/v1234567890/folder/filename.jpg
+      // Or: https://res.cloudinary.com/cloudname/video/upload/v1234567890/folder/filename.mp4
+      
+      const url = new URL(cloudinaryUrl);
+      const pathParts = url.pathname.split('/');
+      
+      // Find cloudname, resource type, and upload type
+      const cloudNameIndex = pathParts.findIndex(part => part === this.cloudName);
+      if (cloudNameIndex === -1) return null;
+      
+      const resourceType = pathParts[cloudNameIndex + 1]; // 'image', 'video', etc.
+      const uploadType = pathParts[cloudNameIndex + 2]; // 'upload'
+      
+      if (uploadType !== 'upload') return null;
+      
+      // Everything after upload/ is the public ID (including version and folder)
+      const publicIdParts = pathParts.slice(cloudNameIndex + 3);
+      
+      // Remove version if present (starts with 'v' followed by numbers)
+      if (publicIdParts.length > 0 && /^v\d+$/.test(publicIdParts[0])) {
+        publicIdParts.shift();
+      }
+      
+      // Join the remaining parts and remove file extension
+      let publicId = publicIdParts.join('/');
+      
+      // Remove file extension
+      const lastDotIndex = publicId.lastIndexOf('.');
+      if (lastDotIndex > publicId.lastIndexOf('/')) {
+        publicId = publicId.substring(0, lastDotIndex);
+      }
+      
+      return { publicId, resourceType };
+    } catch (error) {
+      console.error('Error extracting public ID from URL:', error);
+      return null;
+    }
+  }
+
+  /**
+   * Generate signature for Cloudinary API requests
+   */  private generateSignature(params: Record<string, any>, apiSecret: string): string {
+    try {
+      // For deletion, we need to include the parameters we're sending in the request
+      // Based on the example and error logs, we need public_id and timestamp
+      const sortedParams = Object.keys(params)
+        .filter(key => key !== 'file' && key !== 'api_key' && key !== 'resource_type' && key !== 'cloud_name')
+        .sort()
+        .map(key => `${key}=${params[key]}`)
+        .join('&');
+
+      // Add API secret directly to the parameter string (no separator)
+      const stringToSign = sortedParams + apiSecret;
+
+      console.log('🔐 String to sign:', stringToSign);
+      console.log('🔐 String to sign length:', stringToSign.length);
+
+      // Generate SHA-1 hash - try multiple methods for React Native compatibility
+      let signature = '';
+
+      // Method 1: Standard crypto-js with explicit hex
+      try {
+        const hash = CryptoJS.SHA1(stringToSign);
+        signature = hash.toString(CryptoJS.enc.Hex);
+        console.log('🔐 Method 1 signature:', signature, 'length:', signature.length);
+      } catch (e) {
+        console.warn('Method 1 failed:', e);
+      }
+
+      // Method 2: Standard crypto-js with default toString
+      if (!signature || signature.length !== 40) {
+        try {
+          signature = CryptoJS.SHA1(stringToSign).toString();
+          console.log('🔐 Method 2 signature:', signature, 'length:', signature.length);
+        } catch (e) {
+          console.warn('Method 2 failed:', e);
+        }
+      }
+
+      // Method 3: Alternative crypto library if available
+      if (!signature || signature.length !== 40) {
+        try {
+          if (alternateCrypto && alternateCrypto.SHA1) {
+            signature = alternateCrypto.SHA1(stringToSign).toString();
+            console.log('🔐 Method 3 signature:', signature, 'length:', signature.length);
+          }
+        } catch (e) {
+          console.warn('Method 3 failed:', e);
+        }
+      }
+
+      console.log('🔐 Generated signature:', signature);
+      console.log('🔐 Signature length:', signature.length);
+      
+      // Ensure we have a proper 40-character hex string
+      if (signature.length !== 40) {
+        console.error('❌ Invalid signature length! Expected 40, got:', signature.length);
+        console.error('❌ Signature:', signature);
+        // Fallback: try with toString()
+        const fallbackSignature = CryptoJS.SHA1(stringToSign).toString();
+        console.log('� Fallback signature:', fallbackSignature);
+        return fallbackSignature;
+      }
+      
+      return signature;
+    } catch (error) {
+      console.error('❌ Error generating signature:', error);
+      // Fallback to a simple hash for debugging
+      const fallbackSignature = CryptoJS.SHA1('test').toString();
+      console.log('🔄 Fallback test signature:', fallbackSignature);
+      throw error;
+    }
+  }
+
+  /**
+   * Delete a file from Cloudinary using the file URL
+   */
+  async deleteFileByUrl(cloudinaryUrl: string): Promise<CloudinaryResponse> {
+    try {
+      if (!this.cloudName || !this.apiKey) {
+        return {
+          success: false,
+          error: 'Cloudinary configuration is missing for deletion operations'
+        };
+      }
+
+      if (!this.apiSecret) {
+        return {
+          success: false,
+          error: 'Cloudinary API secret is missing - required for deletion operations'
+        };
+      }
+
+      console.log('🗑️ Attempting to delete file from Cloudinary:', cloudinaryUrl);
+      console.log('🔑 Using API Key:', this.apiKey.substring(0, 8) + '...');
+      console.log('🔐 API Secret available:', this.apiSecret ? 'Yes' : 'No');
+      console.log('🔐 API Secret length:', this.apiSecret?.length || 0);
+
+      // Extract public ID and resource type from URL
+      const extracted = this.extractPublicIdFromUrl(cloudinaryUrl);
+      if (!extracted) {
+        return {
+          success: false,
+          error: 'Could not extract public ID from Cloudinary URL'
+        };
+      }
+
+      const { publicId, resourceType } = extracted;
+      console.log('🔍 Extracted public ID:', publicId, 'Resource type:', resourceType);
+
+      // For client-side deletion, we'll use the unsigned delete approach
+      // Note: This requires your Cloudinary account to allow unsigned deletes for the resource type
+      
+      const timestamp = Math.floor(Date.now() / 1000);
+      const params = {
+        public_id: publicId,
+        timestamp: timestamp,
+        api_key: this.apiKey
+      };
+
+      console.log('📋 Deletion parameters:', {
+        public_id: publicId,
+        timestamp: timestamp,
+        api_key: this.apiKey.substring(0, 8) + '...'
+      });
+
+      // Note: For security reasons, actual signature generation should be done on the backend
+      // This is a simplified approach for demonstration
+      const signature = this.generateSignature(params, this.apiSecret || '');
+
+      const formData = new FormData();
+      formData.append('public_id', publicId);
+      formData.append('timestamp', timestamp.toString());
+      formData.append('api_key', this.apiKey);
+      formData.append('signature', signature);
+
+      const deleteUrl = `https://api.cloudinary.com/v1_1/${this.cloudName}/${resourceType}/destroy`;
+      console.log('🌐 Delete URL:', deleteUrl);
+
+      const response = await fetch(deleteUrl, {
+        method: 'POST',
+        body: formData,
+      });
+
+      const result = await response.json();
+      
+      if (!response.ok) {
+        console.error('❌ Cloudinary deletion failed:', result);
+        return {
+          success: false,
+          error: result.error?.message || 'Failed to delete file from Cloudinary'
+        };
+      }
+
+      if (result.result === 'ok') {
+        console.log('✅ File deleted successfully from Cloudinary:', publicId);
+        return {
+          success: true
+        };
+      } else {
+        console.warn('⚠️ Cloudinary deletion result:', result.result);
+        return {
+          success: false,
+          error: `Deletion failed: ${result.result}`
+        };
+      }
+
+    } catch (error) {
+      console.error('❌ Error deleting file from Cloudinary:', error);
+      return {
+        success: false,
+        error: error instanceof Error ? error.message : 'Unknown error occurred during deletion'
+      };
+    }
+  }
+
+  /**
+   * Delete an image from Cloudinary (deprecated - use deleteFileByUrl instead)
    */
   async deleteImage(publicId: string): Promise<CloudinaryResponse> {
-    console.warn(
-      "Delete operation should be implemented on the backend for security"
-    );
-    return {
-      success: false,
-      error: "Delete operation should be implemented on the backend",
-    };
+    console.warn('deleteImage is deprecated. Use deleteFileByUrl instead.');
+    
+    // For backward compatibility, construct a URL and use the new method
+    const imageUrl = `https://res.cloudinary.com/${this.cloudName}/image/upload/${publicId}`;
+    return this.deleteFileByUrl(imageUrl);
   }
 
   /**
@@ -1524,5 +932,4 @@
 
 // Create and export a singleton instance
 const cloudinaryService = new CloudinaryService();
-export default cloudinaryService;
->>>>>>> 027121b3
+export default cloudinaryService;