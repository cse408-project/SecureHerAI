import AsyncStorage from "@react-native-async-storage/async-storage";
import {
  SubmitReportRequest,
  GenericReportResponse,
  UserReportsResponse,
  ReportDetailsResponse,
  UploadEvidenceRequest,
  UpdateReportRequest
} from "../types/report";

//Ensure API base URL works in both web and native environments
const API_BASE_URL =
  process.env.EXPO_PUBLIC_API_BASE_URL || "http://localhost:8080/api";

//Debug log for API base URL
console.log("API_BASE_URL:", API_BASE_URL);

// Test API connection on startup
fetch(`${API_BASE_URL}/health`)
  .then((response) => response.json())
  .then((data) => console.log("API Health Check:", data))
  .catch((error) => console.error("API Health Check Failed:", error));

class ApiService {
  private async getHeaders(
    includeAuth: boolean = false
  ): Promise<Record<string, string>> {
    const headers: Record<string, string> = {
      "Content-Type": "application/json",
    };

    if (includeAuth) {
      const token = await AsyncStorage.getItem("auth_token");
      if (token) {
        headers.Authorization = `Bearer ${token}`;
      }
    }

    return headers;
  }

  // Google Authentication Methods
  getGoogleAuthUrl(): string {
    return `${API_BASE_URL.replace("/api", "")}/oauth2/authorize/google`;
  }

  async handleGoogleAuthToken(token: string) {
    try {
      console.log("API: Processing Google auth token");

      // This method will validate the token received from Google OAuth flow
      // It returns user info just like a normal login would
      const response = await fetch(
        `${API_BASE_URL}/auth/google/validate-token`,
        {
          method: "POST",
          headers: await this.getHeaders(),
          body: JSON.stringify({ token }),
        }
      );

      console.log(
        "API: Google token validation response status:",
        response.status
      );

      const data = await response.json();
      console.log("API: Google token validation data:", data);

      if (!response.ok) {
        return {
          success: false,
          error:
            data.error ||
            data.message ||
            `Server returned ${response.status}: ${response.statusText}`,
        };
      }

      return data;
    } catch (error) {
      console.error(
        "API: Network error during Google auth token validation:",
        error
      );
      return {
        success: false,
        error: "Network error. Please check your connection and try again.",
      };
    }
  }

  // Regular Authentication Methods
  async login(email: string, password: string) {
    try {
      console.log("API: Attempting login for:", email);
      const response = await fetch(`${API_BASE_URL}/auth/login`, {
        method: "POST",
        headers: await this.getHeaders(),
        body: JSON.stringify({ email, password }),
      });

      console.log("API: Login response status:", response.status);

      const data = await response.json();
      console.log("API: Login response data:", data);

      if (!response.ok) {
        // Return the actual error message from the server
        return {
          success: false,
          error:
            data.error ||
            data.message ||
            `Server returned ${response.status}: ${response.statusText}`,
        };
      }

      return data;
    } catch (error) {
      console.error("API: Network error during login:", error);
      return {
        success: false,
        error: "Network error. Please check your connection and try again.",
      };
    }
  }

  async verifyLoginCode(email: string, loginCode: string) {
    try {
      console.log(
        "API: Verifying login code for:",
        email,
        "with code:",
        loginCode
      );

      const controller = new AbortController();
      const timeoutId = setTimeout(() => controller.abort(), 10000); // 10 second timeout

      const response = await fetch(`${API_BASE_URL}/auth/verify-login-code`, {
        method: "POST",
        headers: await this.getHeaders(),
        body: JSON.stringify({ email, loginCode }),
        signal: controller.signal,
      });

      clearTimeout(timeoutId);
      console.log("API: Response status:", response.status);

      const data = await response.json();
      console.log("API: Response data:", data);

      if (!response.ok) {
        // Return the actual error message from the server
        return {
          success: false,
          error:
            data.error ||
            data.message ||
            `Server returned ${response.status}: ${response.statusText}`,
        };
      }

      return data;
    } catch (error: any) {
      console.error("API: Network error during verification:", error);

      if (error.name === "AbortError") {
        return {
          success: false,
          error:
            "Request timed out. Please check your connection and try again.",
        };
      }

      return {
        success: false,
        error: `Network error: ${
          error.message || "Please check your connection and try again."
        }`,
      };
    }
  }

  // Alias for deep link compatibility
  async verifyLogin(data: { email: string; loginCode: string }) {
    return this.verifyLoginCode(data.email, data.loginCode);
  }
  async register(data: any) {
    try {
      const response = await fetch(`${API_BASE_URL}/auth/register`, {
        method: "POST",
        headers: await this.getHeaders(),
        body: JSON.stringify(data),
      });

      const responseData = await response.json();

      if (!response.ok) {
        return {
          success: false,
          error:
            responseData.error ||
            responseData.message ||
            `Server returned ${response.status}: ${response.statusText}`,
        };
      }

      return responseData;
    } catch (error) {
      console.error("API: Network error during registration:", error);
      return {
        success: false,
        error: "Network error. Please check your connection and try again.",
      };
    }
  }

  async getUserProfile() {
    const response = await fetch(`${API_BASE_URL}/user/profile`, {
      method: "GET",
      headers: await this.getHeaders(true),
    });

    return response.json();
  }

  async updateProfile(data: any) {
    const response = await fetch(`${API_BASE_URL}/user/profile`, {
      method: "PUT",
      headers: await this.getHeaders(true),
      body: JSON.stringify(data),
    });

    return response.json();
  }

  async forgotPassword(email: string) {
    const response = await fetch(`${API_BASE_URL}/auth/forgot-password`, {
      method: "POST",
      headers: await this.getHeaders(),
      body: JSON.stringify({ email }),
    });

    return response.json();
  }

  async resetPassword(token: string, newPassword: string) {
    const response = await fetch(`${API_BASE_URL}/auth/reset-password`, {
      method: "POST",
      headers: await this.getHeaders(),
      body: JSON.stringify({ token, newPassword }),
    });

    return response.json();
  }

  async healthCheck() {
    const response = await fetch(`${API_BASE_URL}/health`, {
      method: "GET",
      headers: await this.getHeaders(),
    });

    return response.json();
  }

  async getGoogleOAuthUrl() {
    const response = await fetch(`${API_BASE_URL}/auth/google/login`, {
      method: "GET",
      headers: await this.getHeaders(),
    });

    return response.json();
  }

  async completeProfile(data: any) {
    const response = await fetch(`${API_BASE_URL}/user/complete-profile`, {
      method: "POST",
      headers: await this.getHeaders(true),
      body: JSON.stringify(data),
    });

    return response.json();
  }

  // Trusted Contacts API Methods
  async getTrustedContacts() {
    try {
      const response = await fetch(`${API_BASE_URL}/contacts`, {
        method: "GET",
        headers: await this.getHeaders(true),
      });

      const data = await response.json();

      if (!response.ok) {
        return {
          success: false,
          error: data.error || data.message || "Failed to fetch contacts",
        };
      }

      return { success: true, data: data };
    } catch (error) {
      console.error("API: Error fetching contacts:", error);
      return {
        success: false,
        error: "Network error. Please check your connection and try again.",
      };
    }
  }

  async addTrustedContact(contact: {
    name: string;
    phone: string;
    relationship: string;
    email?: string;
    shareLocation?: boolean;
  }) {
    try {
      const response = await fetch(`${API_BASE_URL}/contacts/add`, {
        method: "POST",
        headers: await this.getHeaders(true),
        body: JSON.stringify({ contact }),
      });

      const data = await response.json();

      if (!response.ok) {
        return {
          success: false,
          error: data.error || data.message || "Failed to add contact",
        };
      }

      return { success: true, data: data };
    } catch (error) {
      console.error("API: Error adding contact:", error);
      return {
        success: false,
        error: "Network error. Please check your connection and try again.",
      };
    }
  }

  async updateTrustedContact(
    contactId: string,
    contact: {
      name: string;
      phone: string;
      relationship: string;
      email?: string;
      shareLocation?: boolean;
    }
  ) {
    try {
      const response = await fetch(`${API_BASE_URL}/contacts/update`, {
        method: "PUT",
        headers: await this.getHeaders(true),
        body: JSON.stringify({ contactId, contact }),
      });

      const data = await response.json();

      if (!response.ok) {
        return {
          success: false,
          error: data.error || data.message || "Failed to update contact",
        };
      }

      return { success: true, data: data };
    } catch (error) {
      console.error("API: Error updating contact:", error);
      return {
        success: false,
        error: "Network error. Please check your connection and try again.",
      };
    }
  }

  async deleteTrustedContact(contactId: string) {
    try {
      const response = await fetch(`${API_BASE_URL}/contacts/delete`, {
        method: "DELETE",
        headers: await this.getHeaders(true),
        body: JSON.stringify({ contactId }),
      });

      const data = await response.json();

      if (!response.ok) {
        return {
          success: false,
          error: data.error || data.message || "Failed to delete contact",
        };
      }

      return { success: true, data: data };
    } catch (error) {
      console.error("API: Error deleting contact:", error);
      return {
        success: false,
        error: "Network error. Please check your connection and try again.",
      };
    }
  }

  // Notification Preferences API Methods
  async getNotificationPreferences() {
    try {
      const response = await fetch(
        `${API_BASE_URL}/notifications/preferences`,
        {
          method: "GET",
          headers: await this.getHeaders(true),
        }
      );

      const data = await response.json();

      if (!response.ok) {
        return {
          success: false,
          error:
            data.error ||
            data.message ||
            "Failed to fetch notification preferences",
        };
      }

      return { success: true, data: data };
    } catch (error) {
      console.error("API: Error fetching notification preferences:", error);
      return {
        success: false,
        error: "Network error. Please check your connection and try again.",
      };
    }
  }

  async updateNotificationPreferences(preferences: {
    emailAlerts: boolean;
    smsAlerts: boolean;
    pushNotifications: boolean;
  }) {
    try {
      const response = await fetch(
        `${API_BASE_URL}/notifications/update-preferences`,
        {
          method: "PUT",
          headers: await this.getHeaders(true),
          body: JSON.stringify({ preferences }),
        }
      );

      const data = await response.json();

      if (!response.ok) {
        return {
          success: false,
          error:
            data.error ||
            data.message ||
            "Failed to update notification preferences",
        };
      }

      return { success: true, data: data };
    } catch (error) {
      console.error("API: Error updating notification preferences:", error);
      return {
        success: false,
        error: "Network error. Please check your connection and try again.",
      };
    }
  }

<<<<<<< HEAD
  // Report API Methods
  async submitReport(reportData: SubmitReportRequest): Promise<GenericReportResponse> {
    try {
      console.log("API: Submitting report:", reportData);
      const response = await fetch(`${API_BASE_URL}/report/submit`, {
        method: "POST",
        headers: await this.getHeaders(true),
        body: JSON.stringify(reportData),
      });

      const data = await response.json();
      console.log("API: Submit report response:", data);

      return data;
    } catch (error) {
      console.error("API: Submit report error:", error);
      return {
        success: false,
        error: "Network error occurred while submitting report",
      };
    }
  }

  async getUserReports(): Promise<UserReportsResponse> {
    try {
      console.log("API: Fetching user reports");
      const response = await fetch(`${API_BASE_URL}/report/user-reports`, {
        method: "GET",
        headers: await this.getHeaders(true),
      });

      const data = await response.json();
      console.log("API: User reports response:", data);

      return data;
    } catch (error) {
      console.error("API: Get user reports error:", error);
      return {
        success: false,
        error: "Network error occurred while fetching reports",
      };
    }
  }

  async getReportDetails(reportId: string): Promise<ReportDetailsResponse> {
    try {
      console.log("API: Fetching report details for:", reportId);
      const response = await fetch(
        `${API_BASE_URL}/report/details?reportId=${reportId}`,
        {
          method: "GET",
          headers: await this.getHeaders(true),
        }
      );

      const data = await response.json();
      console.log("API: Report details response:", data);

      return data;
    } catch (error) {
      console.error("API: Get report details error:", error);
      return {
        success: false,
        error: "Network error occurred while fetching report details",
      };
    }
  }

  async uploadEvidence(evidenceData: UploadEvidenceRequest): Promise<GenericReportResponse> {
    try {
      console.log("API: Uploading evidence for report:", evidenceData.reportId);
      const response = await fetch(`${API_BASE_URL}/report/upload-evidence`, {
        method: "POST",
        headers: await this.getHeaders(true),
        body: JSON.stringify(evidenceData),
      });

      const data = await response.json();
      console.log("API: Upload evidence response:", data);

      return data;
    } catch (error) {
      console.error("API: Upload evidence error:", error);
      return {
        success: false,
        error: "Network error occurred while uploading evidence",
      };
    }
  }

  async updateReport(updateData: UpdateReportRequest): Promise<GenericReportResponse> {
    try {
      console.log("API: Updating report:", updateData.reportId);
      const response = await fetch(`${API_BASE_URL}/report/update`, {
        method: "PUT",
        headers: await this.getHeaders(true),
        body: JSON.stringify(updateData),
      });

      const data = await response.json();
      console.log("API: Update report response:", data);

      return data;
    } catch (error) {
      console.error("API: Update report error:", error);
      return {
        success: false,
        error: "Network error occurred while updating report",
      };
    }
  }

  async getPublicReports(): Promise<UserReportsResponse> {
    try {
      console.log("API: Fetching public reports");
      const response = await fetch(`${API_BASE_URL}/report/public-reports`, {
        method: "GET",
        headers: await this.getHeaders(true),
      });

      const data = await response.json();
      console.log("API: Public reports response:", data);

      return data;
    } catch (error) {
      console.error("API: Get public reports error:", error);
      return {
        success: false,
        error: "Network error occurred while fetching public reports",
      };
    }
  }

  async searchReports(query: string, page = 0, size = 50): Promise<UserReportsResponse> {
    try {
      console.log("API: Searching reports with query:", query);
      const params = new URLSearchParams({
        query,
        page: page.toString(),
        size: size.toString(),
        sortBy: 'createdAt',
        sortDir: 'desc'
      });
      
      const response = await fetch(`${API_BASE_URL}/report/search?${params}`, {
        method: "GET",
        headers: await this.getHeaders(true),
      });

      const data = await response.json();
      console.log("API: Search reports response:", data);

      return data;
    } catch (error) {
      console.error("API: Search reports error:", error);
      return {
        success: false,
        error: "Network error occurred while searching reports",
      };
    }
  }

  async filterReports(filters: {
    incidentType?: string;
    visibility?: string;
    status?: string;
    startDate?: string;
    endDate?: string;
  }): Promise<UserReportsResponse> {
    try {
      console.log("API: Filtering reports with filters:", filters);
      const params = new URLSearchParams();
      
      Object.entries(filters).forEach(([key, value]) => {
        if (value) {
          params.append(key, value);
        }
      });
      
      const response = await fetch(`${API_BASE_URL}/report/filter?${params}`, {
        method: "GET",
        headers: await this.getHeaders(true),
      });

      const data = await response.json();
      console.log("API: Filter reports response:", data);

      return data;
    } catch (error) {
      console.error("API: Filter reports error:", error);
      return {
        success: false,
        error: "Network error occurred while filtering reports",
      };
    }
  }

  async getReportCategories(): Promise<{
    success: boolean;
    categories?: string[];
    error?: string;
  }> {
    try {
      console.log("API: Fetching report categories");
      const response = await fetch(`${API_BASE_URL}/report/categories`, {
        method: "GET",
        headers: await this.getHeaders(true),
      });

      const data = await response.json();
      console.log("API: Report categories response:", data);

      return data;
    } catch (error) {
      console.error("API: Get report categories error:", error);
      return {
        success: false,
        error: "Network error occurred while fetching categories",
      };
    }
  }

  async getReportStats(): Promise<{
    success: boolean;
    stats?: any;
    error?: string;
  }> {
    try {
      console.log("API: Fetching report statistics");
      const response = await fetch(`${API_BASE_URL}/report/stats`, {
        method: "GET",
        headers: await this.getHeaders(true),
      });

      const data = await response.json();
      console.log("API: Report stats response:", data);

      return data;
    } catch (error) {
      console.error("API: Get report stats error:", error);
      return {
        success: false,
        error: "Network error occurred while fetching statistics",
      };
    }
  }

  async deleteReport(reportId: string): Promise<GenericReportResponse> {
    try {
      console.log("API: Deleting report:", reportId);
      
      // Check if we have auth token
      const token = await AsyncStorage.getItem("auth_token");
      if (!token) {
        console.error("API: No auth token found");
        return {
          success: false,
          error: "Authentication required. Please log in again.",
        };
      }
      
      const headers = await this.getHeaders(true);
      console.log("API: Request headers:", headers);
      
      const url = `${API_BASE_URL}/report/delete?reportId=${reportId}`;
      console.log("API: Delete URL:", url);
      
      const response = await fetch(url, {
        method: "DELETE",
        headers: headers,
      });

      console.log("API: Delete report response status:", response.status);
      console.log("API: Delete report response ok:", response.ok);

      if (!response.ok) {
        const errorText = await response.text();
        console.error("API: Delete report error response:", errorText);
        
        if (response.status === 401) {
          return {
            success: false,
            error: "Authentication failed. Please log in again.",
          };
        } else if (response.status === 403) {
          return {
            success: false,
            error: "You don't have permission to delete this report.",
          };
        } else if (response.status === 404) {
          return {
            success: false,
            error: "Report not found.",
          };
        }
        
        try {
          const errorData = JSON.parse(errorText);
          return {
            success: false,
            error: errorData.error || errorData.message || `Server error: ${response.status}`,
          };
        } catch {
          return {
            success: false,
            error: `Server error: ${response.status} - ${errorText}`,
          };
        }
      }

      const data = await response.json();
      console.log("API: Delete report response data:", data);

      return data;
    } catch (error) {
      console.error("API: Delete report error:", error);
      return {
        success: false,
        error: "Network error occurred while deleting report",
=======
  async deleteAccount(password: string, confirmationText: string) {
    try {
      const response = await fetch(`${API_BASE_URL}/auth/delete-account`, {
        method: "DELETE",
        headers: await this.getHeaders(true),
        body: JSON.stringify({ password, confirmationText }),
      });

      const data = await response.json();

      if (!response.ok) {
        return {
          success: false,
          error: data.error || data.message || "Failed to delete account",
        };
      }

      return { success: true, data: data };
    } catch (error) {
      console.error("API: Error deleting account:", error);
      return {
        success: false,
        error: "Network error. Please check your connection and try again.",
>>>>>>> 3c64ea2e
      };
    }
  }
}

export default new ApiService();<|MERGE_RESOLUTION|>--- conflicted
+++ resolved
@@ -477,7 +477,33 @@
     }
   }
 
-<<<<<<< HEAD
+  async deleteAccount(password: string, confirmationText: string) {
+    try {
+      const response = await fetch(`${API_BASE_URL}/auth/delete-account`, {
+        method: "DELETE",
+        headers: await this.getHeaders(true),
+        body: JSON.stringify({ password, confirmationText }),
+      });
+
+      const data = await response.json();
+
+      if (!response.ok) {
+        return {
+          success: false,
+          error: data.error || data.message || "Failed to delete account",
+        };
+      }
+
+      return { success: true, data: data };
+    } catch (error) {
+      console.error("API: Error deleting account:", error);
+      return {
+        success: false,
+        error: "Network error. Please check your connection and try again.",
+      };
+    }
+  }
+
   // Report API Methods
   async submitReport(reportData: SubmitReportRequest): Promise<GenericReportResponse> {
     try {
@@ -797,31 +823,6 @@
       return {
         success: false,
         error: "Network error occurred while deleting report",
-=======
-  async deleteAccount(password: string, confirmationText: string) {
-    try {
-      const response = await fetch(`${API_BASE_URL}/auth/delete-account`, {
-        method: "DELETE",
-        headers: await this.getHeaders(true),
-        body: JSON.stringify({ password, confirmationText }),
-      });
-
-      const data = await response.json();
-
-      if (!response.ok) {
-        return {
-          success: false,
-          error: data.error || data.message || "Failed to delete account",
-        };
-      }
-
-      return { success: true, data: data };
-    } catch (error) {
-      console.error("API: Error deleting account:", error);
-      return {
-        success: false,
-        error: "Network error. Please check your connection and try again.",
->>>>>>> 3c64ea2e
       };
     }
   }
